--- conflicted
+++ resolved
@@ -11,13 +11,10 @@
 from ietf.utils.mail import send_mail, send_mail_text
 from ietf.idtracker.models import *
 from ietf.ipr.search import iprs_from_docs
-<<<<<<< HEAD
 from ietf.ietfworkflows.streams import (get_stream_from_draft)
 from ietf.ietfworkflows.models import (Stream)
-=======
 from redesign.doc.models import WriteupDocEvent, BallotPositionDocEvent, LastCallDocEvent, DocAlias
 from redesign.person.models import Person
->>>>>>> e3596842
 
 def email_state_changed(request, doc, text):
     to = [x.strip() for x in doc.idinternal.state_change_notice_to.replace(';', ',').split(',')]
@@ -352,7 +349,25 @@
     status = full_status.replace("a ", "").replace("an ", "")
     disapproved = doc.get_state_slug("draft-iesg") in DO_NOT_PUBLISH_IESG_STATES
     doc_type = "RFC" if doc.get_state_slug() == "rfc" else "Internet Draft"
-    
+
+    to = []
+    if doc.group:
+        for r in doc.group.roles_set.filter(name="chair").select_related():
+            to.append(r.formatted_email())
+
+        if doc.stream_id == "ise":
+            # include ISE chair
+            g = Group.objects.get(type='individ')
+            for r in g.roles_set.filter(name="chair").select_related():
+                to.append(r.formatted_email())
+        elif doc.stream_id == "irtf":
+            # include IRTF chair
+            g = Group.objects.get(type='irtf')
+            for r in g.roles_set.filter(name="chair").select_related():
+                to.append(r.formatted_email())
+            # and IRSG
+            to.append('"Internet Research Steering Group" <irsg@irtf.org>')
+
     return render_to_string("idrfc/approval_mail_rfc_editor.txt",
                             dict(doc=doc,
                                  doc_url=settings.IDTRACKER_BASE_URL + doc.get_absolute_url(),
@@ -360,6 +375,7 @@
                                  status=status,
                                  full_status=full_status,
                                  disapproved=disapproved,
+                                 to=", ".join(to),
                                  )
                             )
 

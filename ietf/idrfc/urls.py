--- conflicted
+++ resolved
@@ -33,11 +33,8 @@
 from django.conf.urls.defaults import patterns, url, include
 from ietf.idrfc import views_search, views_edit, views_ballot, views
 from ietf.doc.models import State
-<<<<<<< HEAD
 from ietf.doc import views_status_change
-=======
 from ietf.doc import views_doc
->>>>>>> 619b1d87
 
 urlpatterns = patterns('',
     (r'^/?$', views_search.search_main),

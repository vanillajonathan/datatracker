--- conflicted
+++ resolved
@@ -23,35 +23,14 @@
 # -------------------------------------------------------------------------------------
 
 import argparse
-<<<<<<< HEAD
-=======
 import pprint
 import syslog
 from django.contrib import admin
 from django.contrib.auth.models import User
->>>>>>> 8efb9229
 from ietf.person.models import Person
 from ietf.utils.log import log
 from ietf.utils.mail import send_mail
 
-<<<<<<< HEAD
-from ietf.person.utils import merge_persons
-
-parser = argparse.ArgumentParser()
-parser.add_argument("source_id",type=int)
-parser.add_argument("target_id",type=int)
-args = parser.parse_args()
-
-source = Person.objects.get(pk=args.source_id)
-target = Person.objects.get(pk=args.target_id)
-
-print "Merging person {}({}) to {}({})".format(source.ascii,source.pk,target.ascii,target.pk)
-response = raw_input('Ok to continue y/n? ')
-if response.lower() != 'y':
-    sys.exit()
-
-merge_persons(source,target,sys.stdout)
-=======
 def dedupe_aliaises(person):
     '''
     Check person for duplicate aliases and purge
@@ -199,5 +178,4 @@
     send_notification(target,changes)
 
 if __name__ == "__main__":
-    main()
->>>>>>> 8efb9229
+    main()
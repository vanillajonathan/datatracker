# Copyright The IETF Trust 2014-2021, All Rights Reserved
# -*- coding: utf-8 -*-

<<<<<<< HEAD
import re

=======
from django.conf import settings
>>>>>>> 8fd6f332
from django.urls import reverse as urlreverse
from unittest import skipIf

skip_selenium = False
skip_message  = ""
try:
    from selenium import webdriver
    from selenium.webdriver.chrome.service import Service
    from selenium.webdriver.chrome.options import Options
    from selenium.webdriver.common.action_chains import ActionChains
    from selenium.webdriver.common.by import By
    from selenium.webdriver.common.desired_capabilities import DesiredCapabilities
except ImportError as e:
    skip_selenium = True
    skip_message = "Skipping selenium tests: %s" % e


from ietf.utils.pipe import pipe
from ietf.utils.test_runner import IetfLiveServerTestCase

executable_name = 'chromedriver'
code, out, err = pipe('{} --version'.format(executable_name))
if code != 0:
    skip_selenium = True
    skip_message = "Skipping selenium tests: '{}' executable not found.".format(executable_name)
if skip_selenium:
    print("     "+skip_message)

def start_web_driver():
    service = Service(executable_path="chromedriver",
                      log_path=settings.TEST_GHOSTDRIVER_LOG_PATH)
    service.start()
    options = Options()
    options.add_argument("headless")
    options.add_argument("disable-extensions")
    options.add_argument("disable-gpu") # headless needs this
    options.add_argument("no-sandbox") # docker needs this
    dc = DesiredCapabilities.CHROME
    dc["goog:loggingPrefs"] = {"browser": "ALL"}
    # For selenium 3:
    return webdriver.Chrome("chromedriver", options=options, desired_capabilities=dc)
    # For selenium 4:
    # return webdriver.Chrome(service=service, options=options, desired_capabilities=dc)


def selenium_enabled():
    """Are Selenium tests enabled?"""
    return not skip_selenium


def ifSeleniumEnabled(func):
    """Only run test if Selenium testing is enabled"""
    return skipIf(skip_selenium, skip_message)(func)


class IetfSeleniumTestCase(IetfLiveServerTestCase):
    login_view = 'ietf.ietfauth.views.login'

    def setUp(self):
        super(IetfSeleniumTestCase, self).setUp()
        self.driver = start_web_driver()
        self.driver.set_window_size(1024,768)
    
    def tearDown(self):
        for type in ["browser", "driver"]:
            log = self.driver.get_log(type)
            if not log:
                continue
            for entry in log:
                msg = entry["message"]
                # suppress a bunch of benign/expected messages
                if (
                    re.search(r"JQMIGRATE: Migrate is installed", msg)
                    or re.search(r"No headers fields visible, hiding", msg)
                    or re.search(r"No color for \w+: using default", msg)
                    or re.search(r"Invalid 'X-Frame-Options'", msg)
                    or re.search(r"Could not find parent", msg)
                    or re.search(r"Enabling nav", msg)
                    or re.search(r"/materials/.*mars.*status of 404", msg)
                ):
                    continue
                self.test.assertEqual("", msg)
        super(IetfSeleniumTestCase, self).tearDown()
        self.driver.close()
    
    def absreverse(self,*args,**kwargs):
        return '%s%s'%(self.live_server_url, urlreverse(*args, **kwargs))
    
    def debug_snapshot(self,filename='debug_this.png'):
        self.driver.execute_script("document.body.bgColor = 'white';")
        self.driver.save_screenshot(filename)

    def login(self, username='plain'):
        url = self.absreverse(self.login_view)
        password = '%s+password' % username
        self.driver.get(url)
        self.driver.find_element(By.NAME, 'username').send_keys(username)
        self.driver.find_element(By.NAME, 'password').send_keys(password)
        self.driver.find_element(By.XPATH, '//button[@type="submit"]').click()

    def scroll_to_element(self, element):
        """Scroll an element into view"""
        actions = ActionChains(self.driver)
        actions.move_to_element(element).perform()


class presence_of_element_child_by_css_selector:
    """Wait for presence of a child of a WebElement matching a CSS selector

    This is a condition class for use with WebDriverWait.
    """
    def __init__(self, element, child_selector):
        self.element = element
        self.child_selector = child_selector

    def __call__(self, driver):
        child = self.element.find_element(By.CSS_SELECTOR, self.child_selector)
        return child if child is not None else False<|MERGE_RESOLUTION|>--- conflicted
+++ resolved
@@ -1,12 +1,9 @@
 # Copyright The IETF Trust 2014-2021, All Rights Reserved
 # -*- coding: utf-8 -*-
 
-<<<<<<< HEAD
 import re
 
-=======
 from django.conf import settings
->>>>>>> 8fd6f332
 from django.urls import reverse as urlreverse
 from unittest import skipIf
 

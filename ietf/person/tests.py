--- conflicted
+++ resolved
@@ -93,14 +93,6 @@
         Person.objects.create(name="Duplicate Test")
         self.assertTrue("possible duplicate" in outbox[0]["Subject"].lower())
 
-<<<<<<< HEAD
-class PersonUtilsTests(TestCase):
-    def get_person_no_user(self):
-        person = PersonFactory()
-        person.user = None
-        person.save()
-        return person
-=======
     def test_merge(self):
         url = urlreverse("ietf.person.views.merge")
         login_testing_unauthorized(self, "secretary", url)
@@ -120,7 +112,6 @@
         login_testing_unauthorized(self, "secretary", url)
         r = self.client.get(url)
         self.assertContains(r, 'ID does not exist', status_code=200)
->>>>>>> 85f4861f
 
     def test_merge_post(self):
         p1 = get_person_no_user()

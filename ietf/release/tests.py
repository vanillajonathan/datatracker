# Copyright The IETF Trust 2012-2022, All Rights Reserved
# -*- coding: utf-8 -*-


from pyquery import PyQuery

from django.urls import reverse

import debug                            # pyflakes:ignore

from ietf.utils.test_utils import TestCase

class ReleasePagesTest(TestCase):

        
    def test_about(self):
        url = reverse('ietf.release.views.release')+"about"
        r = self.client.get(url)
        self.assertEqual(r.status_code, 200)
        q = PyQuery(r.content)
        text = q('#content').text()
        for word in ["About", "2.00", "3.00", "4.00", "5.0.0"]:
<<<<<<< HEAD
            self.assertIn(word, text)
=======
            self.assertIn(word, text)

    def test_stats(self):
        url = reverse('ietf.release.views.stats')

        r = self.client.get(url)
        q = PyQuery(r.content)
        # grab the script element text, split off the json data
        s = q('#coverage-data').text()
        self.assertIn("type: 'line',", s)
        self.assertIn('"data": [[1426018457000, ', s)

        s = q('#frequency-data').text()
        self.assertIn("type: 'column',", s)
        self.assertIn('"data": [[2007, 7], ', s)
>>>>>>> 902e37d2
<|MERGE_RESOLUTION|>--- conflicted
+++ resolved
@@ -11,8 +11,6 @@
 from ietf.utils.test_utils import TestCase
 
 class ReleasePagesTest(TestCase):
-
-        
     def test_about(self):
         url = reverse('ietf.release.views.release')+"about"
         r = self.client.get(url)
@@ -20,22 +18,4 @@
         q = PyQuery(r.content)
         text = q('#content').text()
         for word in ["About", "2.00", "3.00", "4.00", "5.0.0"]:
-<<<<<<< HEAD
-            self.assertIn(word, text)
-=======
-            self.assertIn(word, text)
-
-    def test_stats(self):
-        url = reverse('ietf.release.views.stats')
-
-        r = self.client.get(url)
-        q = PyQuery(r.content)
-        # grab the script element text, split off the json data
-        s = q('#coverage-data').text()
-        self.assertIn("type: 'line',", s)
-        self.assertIn('"data": [[1426018457000, ', s)
-
-        s = q('#frequency-data').text()
-        self.assertIn("type: 'column',", s)
-        self.assertIn('"data": [[2007, 7], ', s)
->>>>>>> 902e37d2
+            self.assertIn(word, text)
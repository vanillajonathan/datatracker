# Copyright The IETF Trust 2012-2020, All Rights Reserved
# -*- coding: utf-8 -*-


import os
import datetime
import io
import lxml
import bibtexparser
import mock
import json
import copy
import random

from http.cookies import SimpleCookie
from pathlib import Path
from pyquery import PyQuery
from urllib.parse import urlparse, parse_qs
from tempfile import NamedTemporaryFile
from collections import defaultdict
from zoneinfo import ZoneInfo

from django.core.management import call_command
from django.urls import reverse as urlreverse
from django.conf import settings
from django.forms import Form
from django.utils.html import escape
from django.test import override_settings
from django.utils import timezone
from django.utils.text import slugify

from tastypie.test import ResourceTestCaseMixin

import debug                            # pyflakes:ignore

from ietf.doc.models import ( Document, DocAlias, DocRelationshipName, RelatedDocument, State,
    DocEvent, BallotPositionDocEvent, LastCallDocEvent, WriteupDocEvent, NewRevisionDocEvent, BallotType,
    EditedAuthorsDocEvent )
from ietf.doc.factories import ( DocumentFactory, DocEventFactory, CharterFactory, 
    ConflictReviewFactory, WgDraftFactory, IndividualDraftFactory, WgRfcFactory, 
    IndividualRfcFactory, StateDocEventFactory, BallotPositionDocEventFactory, 
    BallotDocEventFactory, DocumentAuthorFactory, NewRevisionDocEventFactory,
    StatusChangeFactory, BofreqFactory, DocExtResourceFactory, RgDraftFactory)
from ietf.doc.forms import NotifyForm
from ietf.doc.fields import SearchableDocumentsField
from ietf.doc.utils import create_ballot_if_not_open, uppercase_std_abbreviated_name
from ietf.doc.views_search import ad_dashboard_group, ad_dashboard_group_type, shorten_group_name # TODO: red flag that we're importing from views in tests. Move these to utils.
from ietf.group.models import Group, Role
from ietf.group.factories import GroupFactory, RoleFactory
from ietf.ipr.factories import HolderIprDisclosureFactory
from ietf.meeting.models import Meeting, SessionPresentation, SchedulingEvent
from ietf.meeting.factories import ( MeetingFactory, SessionFactory, SessionPresentationFactory,
     ProceedingsMaterialFactory )

from ietf.name.models import SessionStatusName, BallotPositionName, DocTypeName
from ietf.person.models import Person
from ietf.person.factories import PersonFactory, EmailFactory
from ietf.utils.mail import outbox, empty_outbox
from ietf.utils.test_utils import login_testing_unauthorized, unicontent
from ietf.utils.test_utils import TestCase
from ietf.utils.text import normalize_text
from ietf.utils.timezone import date_today, datetime_today, DEADLINE_TZINFO, RPC_TZINFO


class SearchTests(TestCase):
    def test_search(self):

        draft = WgDraftFactory(name='draft-ietf-mars-test',group=GroupFactory(acronym='mars',parent=Group.objects.get(acronym='farfut')),authors=[PersonFactory()],ad=PersonFactory())
        draft.set_state(State.objects.get(used=True, type="draft-iesg", slug="pub-req"))
        old_draft = IndividualDraftFactory(name='draft-foo-mars-test',authors=[PersonFactory()],title="Optimizing Martian Network Topologies")
        old_draft.set_state(State.objects.get(used=True, type="draft", slug="expired"))

        base_url = urlreverse('ietf.doc.views_search.search')

        # only show form, no search yet
        r = self.client.get(base_url)
        self.assertEqual(r.status_code, 200)

        # no match
        r = self.client.get(base_url + "?activedrafts=on&name=thisisnotadocumentname")
        self.assertEqual(r.status_code, 200)
        self.assertContains(r, "No documents match")

        r = self.client.get(base_url + "?rfcs=on&name=xyzzy")
        self.assertEqual(r.status_code, 200)
        self.assertContains(r, "No documents match")

        r = self.client.get(base_url + "?olddrafts=on&name=bar")
        self.assertEqual(r.status_code, 200)
        self.assertContains(r, "No documents match")

        r = self.client.get(base_url + "?olddrafts=on&name=foo")
        self.assertEqual(r.status_code, 200)
        self.assertContains(r, "draft-foo-mars-test")

        r = self.client.get(base_url + "?olddrafts=on&name=FoO")  # mixed case
        self.assertEqual(r.status_code, 200)
        self.assertContains(r, "draft-foo-mars-test")

        # find by rfc/active/inactive
        draft.set_state(State.objects.get(type="draft", slug="rfc"))
        r = self.client.get(base_url + "?rfcs=on&name=%s" % draft.name)
        self.assertEqual(r.status_code, 200)
        self.assertContains(r, draft.title)

        draft.set_state(State.objects.get(type="draft", slug="active"))
        r = self.client.get(base_url + "?activedrafts=on&name=%s" % draft.name)
        self.assertEqual(r.status_code, 200)
        self.assertContains(r, draft.title)

        draft.set_state(State.objects.get(type="draft", slug="expired"))
        r = self.client.get(base_url + "?olddrafts=on&name=%s" % draft.name)
        self.assertEqual(r.status_code, 200)
        self.assertContains(r, draft.title)
        
        draft.set_state(State.objects.get(type="draft", slug="active"))

        # find by title
        r = self.client.get(base_url + "?activedrafts=on&name=%s" % draft.title.split()[0])
        self.assertEqual(r.status_code, 200)
        self.assertContains(r, draft.title)

        # find by author
        r = self.client.get(base_url + "?activedrafts=on&by=author&author=%s" % draft.documentauthor_set.first().person.name_parts()[1])
        self.assertEqual(r.status_code, 200)
        self.assertContains(r, draft.title)

        # find by group
        r = self.client.get(base_url + "?activedrafts=on&by=group&group=%s" % draft.group.acronym)
        self.assertEqual(r.status_code, 200)
        self.assertContains(r, draft.title)

        r = self.client.get(base_url + "?activedrafts=on&by=group&group=%s" % draft.group.acronym.swapcase())
        self.assertEqual(r.status_code, 200)
        self.assertContains(r, draft.title)

        # find by area
        r = self.client.get(base_url + "?activedrafts=on&by=area&area=%s" % draft.group.parent_id)
        self.assertEqual(r.status_code, 200)
        self.assertContains(r, draft.title)

        # find by area
        r = self.client.get(base_url + "?activedrafts=on&by=area&area=%s" % draft.group.parent_id)
        self.assertEqual(r.status_code, 200)
        self.assertContains(r, draft.title)

        # find by AD
        r = self.client.get(base_url + "?activedrafts=on&by=ad&ad=%s" % draft.ad_id)
        self.assertEqual(r.status_code, 200)
        self.assertContains(r, draft.title)

        # find by IESG state
        r = self.client.get(base_url + "?activedrafts=on&by=state&state=%s&substate=" % draft.get_state("draft-iesg").pk)
        self.assertEqual(r.status_code, 200)
        self.assertContains(r, draft.title)

    def test_search_for_name(self):
        draft = WgDraftFactory(name='draft-ietf-mars-test',group=GroupFactory(acronym='mars',parent=Group.objects.get(acronym='farfut')),authors=[PersonFactory()],ad=PersonFactory())
        draft.set_state(State.objects.get(used=True, type="draft-iesg", slug="pub-req"))
        CharterFactory(group=draft.group,name='charter-ietf-mars')
        DocumentFactory(type_id='conflrev',name='conflict-review-imaginary-irtf-submission')
        DocumentFactory(type_id='statchg',name='status-change-imaginary-mid-review')
        DocumentFactory(type_id='agenda',name='agenda-72-mars')
        DocumentFactory(type_id='minutes',name='minutes-72-mars')
        DocumentFactory(type_id='slides',name='slides-72-mars')

        draft.save_with_history([DocEvent.objects.create(doc=draft, rev=draft.rev, type="changed_document", by=Person.objects.get(user__username="secretary"), desc="Test")])

        prev_rev = draft.rev
        draft.rev = "%02d" % (int(prev_rev) + 1)
        draft.save_with_history([DocEvent.objects.create(doc=draft, rev=draft.rev, type="changed_document", by=Person.objects.get(user__username="secretary"), desc="Test")])

        # exact match
        r = self.client.get(urlreverse('ietf.doc.views_search.search_for_name', kwargs=dict(name=draft.name)))
        self.assertEqual(r.status_code, 302)
        self.assertEqual(urlparse(r["Location"]).path, urlreverse("ietf.doc.views_doc.document_main", kwargs=dict(name=draft.name)))

        # mixed-up case exact match
        r = self.client.get(urlreverse('ietf.doc.views_search.search_for_name', kwargs=dict(name=draft.name.swapcase())))
        self.assertEqual(r.status_code, 302)
        self.assertEqual(urlparse(r["Location"]).path, urlreverse("ietf.doc.views_doc.document_main", kwargs=dict(name=draft.name)))

        # prefix match
        r = self.client.get(urlreverse('ietf.doc.views_search.search_for_name', kwargs=dict(name="-".join(draft.name.split("-")[:-1]))))
        self.assertEqual(r.status_code, 302)
        self.assertEqual(urlparse(r["Location"]).path, urlreverse("ietf.doc.views_doc.document_main", kwargs=dict(name=draft.name)))

        # mixed-up case prefix match
        r = self.client.get(
            urlreverse(
                'ietf.doc.views_search.search_for_name',
                kwargs=dict(name="-".join(draft.name.swapcase().split("-")[:-1])),
            ))
        self.assertEqual(r.status_code, 302)
        self.assertEqual(urlparse(r["Location"]).path, urlreverse("ietf.doc.views_doc.document_main", kwargs=dict(name=draft.name)))

        # non-prefix match
        r = self.client.get(urlreverse('ietf.doc.views_search.search_for_name', kwargs=dict(name="-".join(draft.name.split("-")[1:]))))
        self.assertEqual(r.status_code, 302)
        self.assertEqual(urlparse(r["Location"]).path, urlreverse("ietf.doc.views_doc.document_main", kwargs=dict(name=draft.name)))

        # mixed-up case non-prefix match
        r = self.client.get(
            urlreverse(
                'ietf.doc.views_search.search_for_name',
                kwargs=dict(name="-".join(draft.name.swapcase().split("-")[1:])),
            ))
        self.assertEqual(r.status_code, 302)
        self.assertEqual(urlparse(r["Location"]).path, urlreverse("ietf.doc.views_doc.document_main", kwargs=dict(name=draft.name)))

        # other doctypes than drafts
        doc = Document.objects.get(name='charter-ietf-mars')
        r = self.client.get(urlreverse('ietf.doc.views_search.search_for_name', kwargs=dict(name='charter-ietf-ma')))
        self.assertEqual(r.status_code, 302)
        self.assertEqual(urlparse(r["Location"]).path, urlreverse("ietf.doc.views_doc.document_main", kwargs=dict(name=doc.name)))

        doc = Document.objects.filter(name__startswith='conflict-review-').first()
        r = self.client.get(urlreverse('ietf.doc.views_search.search_for_name', kwargs=dict(name="-".join(doc.name.split("-")[:-1]))))
        self.assertEqual(r.status_code, 302)
        self.assertEqual(urlparse(r["Location"]).path, urlreverse("ietf.doc.views_doc.document_main", kwargs=dict(name=doc.name)))

        doc = Document.objects.filter(name__startswith='status-change-').first()
        r = self.client.get(urlreverse('ietf.doc.views_search.search_for_name', kwargs=dict(name="-".join(doc.name.split("-")[:-1]))))
        self.assertEqual(r.status_code, 302)
        self.assertEqual(urlparse(r["Location"]).path, urlreverse("ietf.doc.views_doc.document_main", kwargs=dict(name=doc.name)))

        doc = Document.objects.filter(name__startswith='agenda-').first()
        r = self.client.get(urlreverse('ietf.doc.views_search.search_for_name', kwargs=dict(name="-".join(doc.name.split("-")[:-1]))))
        self.assertEqual(r.status_code, 302)
        self.assertEqual(urlparse(r["Location"]).path, urlreverse("ietf.doc.views_doc.document_main", kwargs=dict(name=doc.name)))

        doc = Document.objects.filter(name__startswith='minutes-').first()
        r = self.client.get(urlreverse('ietf.doc.views_search.search_for_name', kwargs=dict(name="-".join(doc.name.split("-")[:-1]))))
        self.assertEqual(r.status_code, 302)
        self.assertEqual(urlparse(r["Location"]).path, urlreverse("ietf.doc.views_doc.document_main", kwargs=dict(name=doc.name)))

        doc = Document.objects.filter(name__startswith='slides-').first()
        r = self.client.get(urlreverse('ietf.doc.views_search.search_for_name', kwargs=dict(name="-".join(doc.name.split("-")[:-1]))))
        self.assertEqual(r.status_code, 302)
        self.assertEqual(urlparse(r["Location"]).path, urlreverse("ietf.doc.views_doc.document_main", kwargs=dict(name=doc.name)))

        # match with revision
        r = self.client.get(urlreverse('ietf.doc.views_search.search_for_name', kwargs=dict(name=draft.name + "-" + prev_rev)))
        self.assertEqual(r.status_code, 302)
        self.assertEqual(urlparse(r["Location"]).path, urlreverse("ietf.doc.views_doc.document_main", kwargs=dict(name=draft.name, rev=prev_rev)))

        # match with non-existing revision
        r = self.client.get(urlreverse('ietf.doc.views_search.search_for_name', kwargs=dict(name=draft.name + "-09")))
        self.assertEqual(r.status_code, 302)
        self.assertEqual(urlparse(r["Location"]).path, urlreverse("ietf.doc.views_doc.document_main", kwargs=dict(name=draft.name)))

        # match with revision and extension
        r = self.client.get(urlreverse('ietf.doc.views_search.search_for_name', kwargs=dict(name=draft.name + "-" + prev_rev + ".txt")))
        self.assertEqual(r.status_code, 302)
        self.assertEqual(urlparse(r["Location"]).path, urlreverse("ietf.doc.views_doc.document_main", kwargs=dict(name=draft.name, rev=prev_rev)))
        
        # no match
        r = self.client.get(urlreverse('ietf.doc.views_search.search_for_name', kwargs=dict(name="draft-ietf-doesnotexist-42")))
        self.assertEqual(r.status_code, 302)

        parsed = urlparse(r["Location"])
        self.assertEqual(parsed.path, urlreverse('ietf.doc.views_search.search'))
        self.assertEqual(parse_qs(parsed.query)["name"][0], "draft-ietf-doesnotexist-42")

    def test_frontpage(self):
        r = self.client.get("/")
        self.assertEqual(r.status_code, 200)
        self.assertContains(r, "Document Search")

    def test_ad_workload(self):
        Role.objects.filter(name_id='ad').delete()
        ad = RoleFactory(name_id='ad',group__type_id='area',group__state_id='active',person__name='Example Areadirector').person
        doc_type_names = ['bofreq', 'charter', 'conflrev', 'draft', 'statchg']
        expected = defaultdict(lambda :0)
        for doc_type_name in doc_type_names:
            if doc_type_name=='draft':
                states = State.objects.filter(type='draft-iesg', used=True).values_list('slug', flat=True)
            else:
                states = State.objects.filter(type=doc_type_name, used=True).values_list('slug', flat=True)

            for state in states:
                target_num = random.randint(0,2)
                for _ in range(target_num):
                    if doc_type_name == 'draft':
                        doc = IndividualDraftFactory(ad=ad,states=[('draft-iesg', state),('draft','rfc' if state=='pub' else 'active')])
                    elif doc_type_name == 'charter':
                        doc = CharterFactory(ad=ad, states=[(doc_type_name, state)])
                    elif doc_type_name == 'bofreq':
                        # Note that the view currently doesn't handle bofreqs
                        doc = BofreqFactory(states=[(doc_type_name, state)], bofreqresponsibledocevent__responsible=[ad])
                    elif doc_type_name == 'conflrev':
                        doc = ConflictReviewFactory(ad=ad, states=State.objects.filter(type_id=doc_type_name, slug=state))
                    elif doc_type_name == 'statchg':
                        doc = StatusChangeFactory(ad=ad, states=State.objects.filter(type_id=doc_type_name, slug=state))
                    else:
                        # Currently unreachable
                        doc = DocumentFactory(type_id=doc_type_name, ad=ad, states=[(doc_type_name, state)])

                    if not slugify(ad_dashboard_group_type(doc)) in ('document', 'none'):
                        expected[(slugify(ad_dashboard_group_type(doc)), slugify(ad.full_name_as_key()), slugify(shorten_group_name(ad_dashboard_group(doc))))] += 1
        
        url = urlreverse('ietf.doc.views_search.ad_workload')
        r = self.client.get(url)
        self.assertEqual(r.status_code, 200)
        q = PyQuery(r.content)
        for group_type, ad, group in expected:
            self.assertEqual(int(q(f'#{group_type}-{ad}-{group}').text()),expected[(group_type, ad, group)])

    def test_docs_for_ad(self):
        ad = RoleFactory(name_id='ad',group__type_id='area',group__state_id='active').person
        draft = IndividualDraftFactory(ad=ad)
        draft.action_holders.set([PersonFactory()])
        draft.set_state(State.objects.get(type='draft-iesg', slug='lc'))
        rfc = IndividualDraftFactory(ad=ad)
        rfc.set_state(State.objects.get(type='draft', slug='rfc'))
        DocAlias.objects.create(name='rfc6666').docs.add(rfc)
        conflrev = DocumentFactory(type_id='conflrev',ad=ad)
        conflrev.set_state(State.objects.get(type='conflrev', slug='iesgeval'))
        statchg = DocumentFactory(type_id='statchg',ad=ad)
        statchg.set_state(State.objects.get(type='statchg', slug='iesgeval'))
        charter = CharterFactory(name='charter-ietf-ames',ad=ad)
        charter.set_state(State.objects.get(type='charter', slug='iesgrev'))

        ballot_type = BallotType.objects.get(doc_type_id='draft',slug='approve')
        ballot = BallotDocEventFactory(ballot_type=ballot_type, doc__states=[('draft-iesg','iesg-eva')])
        discuss_pos = BallotPositionName.objects.get(slug='discuss')
        discuss_other = BallotPositionDocEventFactory(ballot=ballot, doc=ballot.doc, balloter=ad, pos=discuss_pos)

        blockedcharter = CharterFactory(name='charter-ietf-mars',ad=ad)
        blockedcharter.set_state(State.objects.get(type='charter',slug='extrev'))
        charter_ballot_type = BallotType.objects.get(doc_type_id='charter',slug='approve')
        charterballot = BallotDocEventFactory(ballot_type=charter_ballot_type, doc__states=[('charter','extrev')])
        block_pos = BallotPositionName.objects.get(slug='block')
        block_other = BallotPositionDocEventFactory(ballot=charterballot, doc=ballot.doc, balloter=ad, pos=block_pos)

        r = self.client.get(urlreverse('ietf.doc.views_search.docs_for_ad', kwargs=dict(name=ad.full_name_as_key())))
        self.assertEqual(r.status_code, 200)
        self.assertContains(r, draft.name)
        self.assertContains(r, escape(draft.action_holders.first().name))
        self.assertContains(r, rfc.canonical_name())
        self.assertContains(r, conflrev.name)
        self.assertContains(r, statchg.name)
        self.assertContains(r, charter.name)

        self.assertContains(r, discuss_other.doc.name)
        self.assertContains(r, block_other.doc.name)

    def test_auth48_doc_for_ad(self):
        """Docs in AUTH48 state should have a decoration"""
        ad = RoleFactory(name_id='ad', group__type_id='area', group__state_id='active').person
        draft = IndividualDraftFactory(ad=ad,
                                       states=[('draft', 'active'),
                                               ('draft-iesg', 'rfcqueue'),
                                               ('draft-rfceditor', 'auth48')])
        r = self.client.get(urlreverse('ietf.doc.views_search.docs_for_ad',
                                       kwargs=dict(name=ad.full_name_as_key())))
        self.assertEqual(r.status_code, 200)
        self.assertContains(r, draft.name)
        self.assertContains(r, 'title="AUTH48"')  # title attribute of AUTH48 badge in auth48_alert_badge filter

    def test_drafts_in_last_call(self):
        draft = IndividualDraftFactory(pages=1)
        draft.action_holders.set([PersonFactory()])
        draft.set_state(State.objects.get(type="draft-iesg", slug="lc"))
        r = self.client.get(urlreverse('ietf.doc.views_search.drafts_in_last_call'))
        self.assertEqual(r.status_code, 200)
        self.assertContains(r, draft.title)
        self.assertContains(r, escape(draft.action_holders.first().name))

    def test_in_iesg_process(self):
        doc_in_process = IndividualDraftFactory()
        doc_in_process.action_holders.set([PersonFactory()])
        doc_in_process.set_state(State.objects.get(type='draft-iesg', slug='lc'))
        doc_not_in_process = IndividualDraftFactory()
        r = self.client.get(urlreverse('ietf.doc.views_search.drafts_in_iesg_process'))
        self.assertEqual(r.status_code, 200)
        self.assertContains(r, doc_in_process.title)
        self.assertContains(r, escape(doc_in_process.action_holders.first().name))
        self.assertNotContains(r, doc_not_in_process.title)
        
    def test_indexes(self):
        draft = IndividualDraftFactory()
        rfc = WgRfcFactory()

        r = self.client.get(urlreverse('ietf.doc.views_search.index_all_drafts'))
        self.assertEqual(r.status_code, 200)
        self.assertContains(r, draft.name)
        self.assertContains(r, rfc.canonical_name().upper())

        r = self.client.get(urlreverse('ietf.doc.views_search.index_active_drafts'))
        self.assertEqual(r.status_code, 200)
        self.assertContains(r, draft.title)

    def test_ajax_search_docs(self):
        draft = IndividualDraftFactory()

        # Document
        url = urlreverse('ietf.doc.views_search.ajax_select2_search_docs', kwargs={
            "model_name": "document",
            "doc_type": "draft",
        })
        r = self.client.get(url, dict(q=draft.name))
        self.assertEqual(r.status_code, 200)
        data = r.json()
        self.assertEqual(data[0]["id"], draft.pk)

        # DocAlias
        doc_alias = draft.docalias.first()

        url = urlreverse('ietf.doc.views_search.ajax_select2_search_docs', kwargs={
            "model_name": "docalias",
            "doc_type": "draft",
        })

        r = self.client.get(url, dict(q=doc_alias.name))
        self.assertEqual(r.status_code, 200)
        data = r.json()
        self.assertEqual(data[0]["id"], doc_alias.pk)

    def test_recent_drafts(self):
        # Three drafts to show with various warnings
        drafts = WgDraftFactory.create_batch(3,states=[('draft','active'),('draft-iesg','ad-eval')])
        for index, draft in enumerate(drafts):
            StateDocEventFactory(doc=draft, state=('draft-iesg','ad-eval'), time=timezone.now()-datetime.timedelta(days=[1,15,29][index]))
            draft.action_holders.set([PersonFactory()])

        # And one draft that should not show (with the default of 7 days to view)
        old = WgDraftFactory()
        old.docevent_set.filter(newrevisiondocevent__isnull=False).update(time=timezone.now()-datetime.timedelta(days=8))
        StateDocEventFactory(doc=old, time=timezone.now()-datetime.timedelta(days=8))

        url = urlreverse('ietf.doc.views_search.recent_drafts')
        r = self.client.get(url)
        self.assertEqual(r.status_code, 200)
        q = PyQuery(r.content)
        self.assertEqual(len(q('td.doc')),3)
        self.assertTrue(q('td.status span.bg-warning[title*="%s"]' % "for 15 days"))
        self.assertTrue(q('td.status span.bg-danger[title*="%s"]' % "for 29 days"))
        for ah in [draft.action_holders.first() for draft in drafts]:
            self.assertContains(r, escape(ah.name))

class DocDraftTestCase(TestCase):
    draft_text = """



Martian Special Interest Group (mars)                             P. Man
Internet-Draft                                            March 21, 2015
Intended status: Informational
Expires: September 22, 2015


                 Optimizing Martian Network Topologies
                      draft-ietf-mars-test-02.txt

Abstract

   Techniques for achieving near-optimal Martian networks.

Status of This Memo

   This Internet-Draft is submitted in full conformance with the
   provisions of BCP 78 and BCP 79.

   Internet-Drafts are working documents of the Internet Engineering
   Task Force (IETF).  Note that other groups may also distribute
   working documents as Internet-Drafts.  The list of current Internet-
   Drafts is at http://datatracker.ietf.org/drafts/current/.

   Internet-Drafts are draft documents valid for a maximum of six months
   and may be updated, replaced, or obsoleted by other documents at any
   time.  It is inappropriate to use Internet-Drafts as reference
   material or to cite them other than as "work in progress."

   This Internet-Draft will expire on September 22, 2015.

Copyright Notice

   Copyright (c) 2015 IETF Trust and the persons identified as the
   document authors.  All rights reserved.

   This document is subject to BCP 78 and the IETF Trust's Legal
   Provisions Relating to IETF Documents
   (http://trustee.ietf.org/license-info) in effect on the date of
   publication of this document.  Please review these documents
   carefully, as they describe your rights and restrictions with respect
   to this document.  Code Components extracted from this document must
   include Simplified BSD License text as described in Section 4.e of
   the Trust Legal Provisions and are provided without warranty as
   described in the Simplified BSD License.

   This document may contain material from IETF Documents or IETF
   Contributions published or made publicly available before November
   10, 2008.  The person(s) controlling the copyright in some of this



Man                    Expires September 22, 2015               [Page 1]

Internet-Draft    Optimizing Martian Network Topologies       March 2015


   material may not have granted the IETF Trust the right to allow
   modifications of such material outside the IETF Standards Process.
   Without obtaining an adequate license from the person(s) controlling
   the copyright in such materials, this document may not be modified
   outside the IETF Standards Process, and derivative works of it may
   not be created outside the IETF Standards Process, except to format
   it for publication as an RFC or to translate it into languages other
   than English.

Table of Contents

   1.  Introduction  . . . . . . . . . . . . . . . . . . . . . . . .   2
   2.  Security Considerations . . . . . . . . . . . . . . . . . . .   2
   3.  IANA Considerations . . . . . . . . . . . . . . . . . . . . .   2
   4.  Acknowledgements  . . . . . . . . . . . . . . . . . . . . . .   3
   5.  Normative References  . . . . . . . . . . . . . . . . . . . .   3
   Author's Address  . . . . . . . . . . . . . . . . . . . . . . . .   3

1.  Introduction

   This document describes how to make the Martian networks work.  The
   methods used in Earth do not directly translate to the efficient
   networks on Mars, as the topographical differences caused by planets.
   For example the avian carriers, cannot be used in the Mars, thus
   RFC1149 ([RFC1149]) cannot be used in Mars.

   Some optimizations can be done because Mars is smaller than Earth,
   thus the round trip times are smaller.  Also as Mars has two moons
   instead of only one as we have in Earth, we can use both Deimos and
   Phobos when using reflecting radio links off the moon.

   The key words "MUST", "MUST NOT", "REQUIRED", "SHALL", "SHALL NOT",
   "SHOULD", "SHOULD NOT", "RECOMMENDED", "MAY", and "OPTIONAL" in this
   document are to be interpreted as described in [RFC2119].

2.  Security Considerations

   As Martians are known to listen all traffic in Mars, all traffic in
   the Mars MUST be encrypted.

3.  IANA Considerations

   There is no new IANA considerations in this document.








Man                    Expires September 22, 2015               [Page 2]

Internet-Draft    Optimizing Martian Network Topologies       March 2015


4.  Acknowledgements

   This document is created in the IETF-92 CodeSprint in Dallas, TX.

5.  Normative References

   [RFC1149]  Waitzman, D., "Standard for the transmission of IP
              datagrams on avian carriers", RFC 1149, April 1990.

   [RFC2119]  Bradner, S., "Key words for use in RFCs to Indicate
              Requirement Levels", BCP 14, RFC 2119, March 1997.

Author's Address

   Plain Man
   Deimos street
   Mars City  MARS-000000
   Mars

   Email: aliens@example.mars































Man                    Expires September 22, 2015               [Page 3]
"""

    def setUp(self):
        super().setUp()
        for dir in [settings.INTERNET_ALL_DRAFTS_ARCHIVE_DIR, settings.INTERNET_DRAFT_PATH]:
            with (Path(dir) / 'draft-ietf-mars-test-01.txt').open('w') as f:
                f.write(self.draft_text)

    def test_document_draft(self):
        draft = WgDraftFactory(name='draft-ietf-mars-test',rev='01', create_revisions=range(0,2))

        HolderIprDisclosureFactory(docs=[draft])
        
        # Docs for testing relationships. Does not test 'possibly-replaces'. The 'replaced_by' direction
        # is tested separately below.
        replaced = IndividualDraftFactory()
<<<<<<< HEAD
        draft.relateddocument_set.create(relationship_id='replaces',source=draft,target=replaced)
        obsoleted = IndividualDraftFactory()
        draft.relateddocument_set.create(relationship_id='obs',source=draft,target=obsoleted)
        obsoleted_by = IndividualDraftFactory()
        obsoleted_by.relateddocument_set.create(relationship_id='obs',source=obsoleted_by,target=draft)
        updated = IndividualDraftFactory()
        draft.relateddocument_set.create(relationship_id='updates',source=draft,target=updated)
        updated_by = IndividualDraftFactory()
        updated_by.relateddocument_set.create(relationship_id='updates',source=obsoleted_by,target=draft)
=======
        draft.relateddocument_set.create(relationship_id='replaces',source=draft,target=replaced.docalias.first())
>>>>>>> 9bf0063f

        DocExtResourceFactory(doc=draft)

        # these tests aren't testing all attributes yet, feel free to
        # expand them

        r = self.client.get(urlreverse("ietf.doc.views_doc.document_main", kwargs=dict(name=draft.name)))
        self.assertEqual(r.status_code, 200)
        self.assertContains(r, "Active Internet-Draft")
        if settings.USER_PREFERENCE_DEFAULTS['full_draft'] == 'off':
            self.assertContains(r, "Show full document")
            self.assertNotContains(r, "Deimos street")
        self.assertContains(r, replaced.canonical_name())
        self.assertContains(r, replaced.title)

        r = self.client.get(urlreverse("ietf.doc.views_doc.document_main", kwargs=dict(name=draft.name)) + "?include_text=0")
        self.assertEqual(r.status_code, 200)
        self.assertContains(r, "Active Internet-Draft")
        self.assertContains(r, "Show full document")
        self.assertNotContains(r, "Deimos street")
        self.assertContains(r, replaced.canonical_name())
        self.assertContains(r, replaced.title)

        r = self.client.get(urlreverse("ietf.doc.views_doc.document_main", kwargs=dict(name=draft.name)) + "?include_text=foo")
        self.assertEqual(r.status_code, 200)
        self.assertContains(r, "Active Internet-Draft")
        self.assertNotContains(r, "Show full document")
        self.assertContains(r, "Deimos street")
        self.assertContains(r, replaced.canonical_name())
        self.assertContains(r, replaced.title)

        r = self.client.get(urlreverse("ietf.doc.views_doc.document_main", kwargs=dict(name=draft.name)) + "?include_text=1")
        self.assertEqual(r.status_code, 200)
        self.assertContains(r, "Active Internet-Draft")
        self.assertNotContains(r, "Show full document")
        self.assertContains(r, "Deimos street")
        self.assertContains(r, replaced.canonical_name())
        self.assertContains(r, replaced.title)

        self.client.cookies = SimpleCookie({str('full_draft'): str('on')})
        r = self.client.get(urlreverse("ietf.doc.views_doc.document_main", kwargs=dict(name=draft.name)))
        self.assertEqual(r.status_code, 200)
        self.assertContains(r, "Active Internet-Draft")
        self.assertNotContains(r, "Show full document")
        self.assertContains(r, "Deimos street")
        self.assertContains(r, replaced.canonical_name())
        self.assertContains(r, replaced.title)

        self.client.cookies = SimpleCookie({str('full_draft'): str('off')})
        r = self.client.get(urlreverse("ietf.doc.views_doc.document_main", kwargs=dict(name=draft.name)))
        self.assertEqual(r.status_code, 200)
        self.assertContains(r, "Active Internet-Draft")
        self.assertContains(r, "Show full document")
        self.assertNotContains(r, "Deimos street")
        self.assertContains(r, replaced.canonical_name())
        self.assertContains(r, replaced.title)

        self.client.cookies = SimpleCookie({str('full_draft'): str('foo')})
        r = self.client.get(urlreverse("ietf.doc.views_doc.document_main", kwargs=dict(name=draft.name)))
        self.assertEqual(r.status_code, 200)
        self.assertContains(r, "Active Internet-Draft")
        if settings.USER_PREFERENCE_DEFAULTS['full_draft'] == 'off':
            self.assertContains(r, "Show full document")
            self.assertNotContains(r, "Deimos street")
        self.assertContains(r, replaced.canonical_name())
        self.assertContains(r, replaced.title)

        r = self.client.get(urlreverse("ietf.doc.views_doc.document_html", kwargs=dict(name=draft.name)))
        self.assertEqual(r.status_code, 200)
        self.assertContains(r, "Select version")
        self.assertContains(r, "Deimos street")
        q = PyQuery(r.content)
        self.assertEqual(q('title').text(), 'draft-ietf-mars-test-01')
        self.assertEqual(len(q('.rfcmarkup pre')), 3)
        self.assertEqual(len(q('.rfcmarkup span.h1, .rfcmarkup h1')), 2)
        self.assertEqual(len(q('.rfcmarkup a[href]')), 27)

        r = self.client.get(urlreverse("ietf.doc.views_doc.document_html", kwargs=dict(name=draft.name, rev=draft.rev)))
        self.assertEqual(r.status_code, 200)
        q = PyQuery(r.content)
        self.assertEqual(q('title').text(), 'draft-ietf-mars-test-01')

        # check that revision list has expected versions
        self.assertEqual(len(q('#sidebar .revision-list .page-item.active a.page-link[href$="draft-ietf-mars-test-01"]')), 1)

        # check that diff dropdowns have expected versions
        self.assertEqual(len(q('#sidebar option[value="draft-ietf-mars-test-00"][selected="selected"]')), 1)

        rfc = WgRfcFactory()
        rfc.save_with_history([DocEventFactory(doc=rfc)])
        (Path(settings.RFC_PATH) / rfc.get_base_name()).touch()
        r = self.client.get(urlreverse("ietf.doc.views_doc.document_html", kwargs=dict(name=rfc.canonical_name())))
        self.assertEqual(r.status_code, 200)
        q = PyQuery(r.content)
        self.assertEqual(q('title').text(), f'RFC {rfc.rfc_number} - {rfc.title}')

        # synonyms for the rfc should be redirected to its canonical view
        r = self.client.get(urlreverse("ietf.doc.views_doc.document_html", kwargs=dict(name=rfc.rfc_number)))
        self.assertRedirects(r, urlreverse("ietf.doc.views_doc.document_html", kwargs=dict(name=rfc.canonical_name())))
        r = self.client.get(urlreverse("ietf.doc.views_doc.document_html", kwargs=dict(name=f'RFC {rfc.rfc_number}')))
        self.assertRedirects(r, urlreverse("ietf.doc.views_doc.document_html", kwargs=dict(name=rfc.canonical_name())))

        # expired draft
        draft.set_state(State.objects.get(type="draft", slug="expired"))

        r = self.client.get(urlreverse("ietf.doc.views_doc.document_main", kwargs=dict(name=draft.name)))
        self.assertEqual(r.status_code, 200)
        self.assertContains(r, "Expired Internet-Draft")

        # replaced draft
        draft.set_state(State.objects.get(type="draft", slug="repl"))

        replacement = WgDraftFactory(
            name="draft-ietf-replacement",
            time=timezone.now(),
            title="Replacement Draft",
            stream_id=draft.stream_id, group_id=draft.group_id, abstract=draft.abstract,stream=draft.stream, rev=draft.rev,
            pages=draft.pages, intended_std_level_id=draft.intended_std_level_id,
            shepherd_id=draft.shepherd_id, ad_id=draft.ad_id, expires=draft.expires,
            notify=draft.notify, note=draft.note)
        rel = RelatedDocument.objects.create(source=replacement,
                                             target=draft,
                                             relationship_id="replaces")

        r = self.client.get(urlreverse("ietf.doc.views_doc.document_main", kwargs=dict(name=draft.name)))
        self.assertEqual(r.status_code, 200)
        self.assertContains(r, "Replaced Internet-Draft")
        self.assertContains(r, replacement.canonical_name())
        self.assertContains(r, replacement.title)
        rel.delete()

        # draft published as RFC
        draft.set_state(State.objects.get(type="draft", slug="rfc"))
        draft.std_level_id = "ps"

        rfc = WgRfcFactory(group=draft.group, name="rfc123456")
        rfc.save_with_history([DocEvent.objects.create(doc=rfc, rev=None, type="published_rfc", by=Person.objects.get(name="(System)"))])

        draft.relateddocument_set.create(relationship_id="became_rfc", target=rfc.docalias.first())

        obsoleted = IndividualRfcFactory()
        rfc.relateddocument_set.create(relationship_id='obs',target=obsoleted.docalias.first())
        obsoleted_by = IndividualRfcFactory()
        obsoleted_by.relateddocument_set.create(relationship_id='obs',target=rfc.docalias.first())
        updated = IndividualRfcFactory()
        rfc.relateddocument_set.create(relationship_id='updates',target=updated.docalias.first())
        updated_by = IndividualRfcFactory()
        updated_by.relateddocument_set.create(relationship_id='updates',target=rfc.docalias.first())

        r = self.client.get(urlreverse("ietf.doc.views_doc.document_main", kwargs=dict(name=draft.name)))
        self.assertEqual(r.status_code, 302)

        r = self.client.get(urlreverse("ietf.doc.views_doc.document_main", kwargs=dict(name=rfc.name)))
        self.assertEqual(r.status_code, 200)
        self.assertContains(r, "RFC 123456")
        self.assertContains(r, draft.name)
        # obs/updates included with RFC
        self.assertContains(r, obsoleted.canonical_name())
        self.assertContains(r, obsoleted.title)
        self.assertContains(r, obsoleted_by.canonical_name())
        self.assertContains(r, obsoleted_by.title)
        self.assertContains(r, updated.canonical_name())
        self.assertContains(r, updated.title)
        self.assertContains(r, updated_by.canonical_name())
        self.assertContains(r, updated_by.title)

        # naked RFC - also weird that we test a PS from the ISE
        rfc = IndividualDraftFactory(
            name="rfc1234567",
            title="RFC without a Draft",
            stream_id="ise",
            std_level_id="ps")
        r = self.client.get(urlreverse("ietf.doc.views_doc.document_main", kwargs=dict(name=rfc.name)))
        self.assertEqual(r.status_code, 200)
        self.assertContains(r, "RFC 1234567")

        # unknown draft
        r = self.client.get(urlreverse("ietf.doc.views_doc.document_main", kwargs=dict(name="draft-xyz123")))
        self.assertEqual(r.status_code, 404)

    def assert_correct_wg_group_link(self, r, group):
        """Assert correct format for WG-like group types"""
        self.assertContains(
            r,
            '(<a href="%(about_url)s">%(group_acro)s %(group_type)s</a>)' % {
                "group_acro": group.acronym,
                "group_type": group.type,
                "about_url": group.about_url(),
            },
            msg_prefix='WG-like group %s (%s) should include group type in link' % (group.acronym, group.type),
        )

    def test_draft_status_changes(self):
        draft = WgRfcFactory()
        status_change_doc = StatusChangeFactory(
            group=draft.group,
            changes_status_of=[('tops', draft)],
        )
        status_change_url = urlreverse(
            'ietf.doc.views_doc.document_main',
            kwargs={'name': status_change_doc.name},
        )
        proposed_status_change_doc = StatusChangeFactory(
            group=draft.group,
            changes_status_of=[('tobcp', draft)],
            states=[State.objects.get(slug='needshep', type='statchg')],
        )
        proposed_status_change_url = urlreverse(
            'ietf.doc.views_doc.document_main',
            kwargs={'name': proposed_status_change_doc.name},
        )

        r = self.client.get(
            urlreverse(
                'ietf.doc.views_doc.document_main',
                kwargs={'name': draft.canonical_name()},
            )
        )
        self.assertEqual(r.status_code, 200)
        response_content = r.content.decode()
        self.assertInHTML(
            'Status changed by <a href="{url}" title="{title}">{name}</a>'.format(
                name=status_change_doc.name,
                title=status_change_doc.title,
                url=status_change_url,
            ),
            response_content,
        )
        self.assertInHTML(
            'Proposed status changed by <a href="{url}" title="{title}">{name}</a>'.format(
                name=proposed_status_change_doc.name,
                title=proposed_status_change_doc.title,
                url=proposed_status_change_url,
            ),
            response_content,
        )

    def assert_correct_non_wg_group_link(self, r, group):
        """Assert correct format for non-WG-like group types"""
        self.assertContains(
            r,
            '(<a href="%(about_url)s">%(group_acro)s</a>)' % {
                "group_acro": group.acronym,
                "about_url": group.about_url(),
            },
            msg_prefix='Non-WG-like group %s (%s) should not include group type in link' % (group.acronym, group.type),
        )

    def login(self, username):
        self.client.login(username=username, password=username + '+password')

    def test_edit_authors_permissions(self):
        """Only the secretariat may edit authors"""
        draft = WgDraftFactory(authors=PersonFactory.create_batch(3))
        RoleFactory(group=draft.group, name_id='chair')
        RoleFactory(group=draft.group, name_id='ad', person=Person.objects.get(user__username='ad'))
        url = urlreverse('ietf.doc.views_doc.edit_authors', kwargs=dict(name=draft.name))

        # Relevant users not authorized to edit authors
        unauthorized_usernames = [
            'plain',
            *[author.user.username for author in draft.authors()],
            draft.group.get_chair().person.user.username,
            'ad'
        ]

        # First, check that only the secretary can even see the edit page.
        # Each call checks that currently-logged in user is refused, then logs in as the named user.
        for username in unauthorized_usernames:
            login_testing_unauthorized(self, username, url)
        login_testing_unauthorized(self, 'secretary', url)
        r = self.client.get(url)
        self.assertEqual(r.status_code, 200)
        self.client.logout()

        # Try to add an author via POST - still only the secretary should be able to do this.
        orig_authors = draft.authors()
        post_data = self.make_edit_authors_post_data(
            basis='permission test',
            authors=draft.documentauthor_set.all(),
        )
        new_auth_person = PersonFactory()
        self.add_author_to_edit_authors_post_data(
            post_data,
            dict(
                person=str(new_auth_person.pk),
                email=str(new_auth_person.email()),
                affiliation='affil',
                country='USA',
            ),
        )
        for username in unauthorized_usernames:
            login_testing_unauthorized(self, username, url, method='post', request_kwargs=dict(data=post_data))
            draft = Document.objects.get(pk=draft.pk)
            self.assertEqual(draft.authors(), orig_authors)  # ensure draft author list was not modified
        login_testing_unauthorized(self, 'secretary', url, method='post', request_kwargs=dict(data=post_data))
        r = self.client.post(url, post_data)
        self.assertEqual(r.status_code, 302)
        draft = Document.objects.get(pk=draft.pk)
        self.assertEqual(draft.authors(), orig_authors + [new_auth_person])

    def make_edit_authors_post_data(self, basis, authors):
        """Helper to generate edit_authors POST data for a set of authors"""
        def _add_prefix(s):
            # The prefix here needs to match the formset prefix in the edit_authors() view
            return 'author-{}'.format(s)

        data = {
            'basis': basis,
            # management form
            _add_prefix('TOTAL_FORMS'): '1',  # just the empty form so far
            _add_prefix('INITIAL_FORMS'): str(len(authors)),
            _add_prefix('MIN_NUM_FORMS'): '0',
            _add_prefix('MAX_NUM_FORMS'): '1000',
            # empty form
            _add_prefix('__prefix__-person'): '',
            _add_prefix('__prefix__-email'): '',
            _add_prefix('__prefix__-affiliation'): '',
            _add_prefix('__prefix__-country'): '',
            _add_prefix('__prefix__-ORDER'): '',
        }
        
        for index, auth in enumerate(authors):
            self.add_author_to_edit_authors_post_data(
                data,
                dict(
                    person=str(auth.person.pk),
                    email=auth.email,
                    affiliation=auth.affiliation,
                    country=auth.country
                )
            )
        
        return data
    
    def add_author_to_edit_authors_post_data(self, post_data, new_author, insert_order=-1, prefix='author'):
        """Helper to insert an author in the POST data for the edit_authors view
        
        The insert_order parameter is 0-indexed (i.e., it's the Django formset ORDER field, not the
        DocumentAuthor order property, which is 1-indexed)
        """
        def _add_prefix(s):
            return '{}-{}'.format(prefix, s)

        total_forms = int(post_data[_add_prefix('TOTAL_FORMS')]) - 1  # subtract 1 for empty form 
        if insert_order < 0:
            insert_order = total_forms
        else:
            # Make a map from order to the data key that has that order value
            order_key = dict()
            for order in range(insert_order, total_forms):
                key = _add_prefix(str(order) + '-ORDER')
                order_key[int(post_data[key])] = key
            # now increment all orders at or above where new element will be inserted
            for order in range(insert_order, total_forms):
                post_data[order_key[order]] = str(order + 1)
        
        form_index = total_forms  # regardless of insert order, new data has next unused form index
        total_forms += 1  # new form

        post_data[_add_prefix('TOTAL_FORMS')] = total_forms + 1  # add 1 for empty form
        for prop in ['person', 'email', 'affiliation', 'country']:
            post_data[_add_prefix(str(form_index) + '-' + prop)] = str(new_author[prop])
        post_data[_add_prefix(str(form_index) + '-ORDER')] = str(insert_order)

    def test_edit_authors_missing_basis(self):
        draft = WgDraftFactory()
        DocumentAuthorFactory.create_batch(3, document=draft)
        url = urlreverse('ietf.doc.views_doc.edit_authors', kwargs=dict(name=draft.name))

        self.login('secretary')
        post_data = self.make_edit_authors_post_data(
            authors = draft.documentauthor_set.all(),
            basis='delete me'
        )
        post_data.pop('basis')

        r = self.client.post(url, post_data)
        self.assertEqual(r.status_code, 200)
        self.assertContains(r, 'This field is required.')

    def test_edit_authors_no_change(self):
        draft = WgDraftFactory()
        DocumentAuthorFactory.create_batch(3, document=draft)
        url = urlreverse('ietf.doc.views_doc.edit_authors', kwargs=dict(name=draft.name))
        change_reason = 'no change'

        before = list(draft.documentauthor_set.values('person', 'email', 'affiliation', 'country', 'order'))

        post_data = self.make_edit_authors_post_data(
            authors = draft.documentauthor_set.all(),
            basis=change_reason
        )

        self.login('secretary')
        r = self.client.post(url, post_data)

        self.assertEqual(r.status_code, 302)

        draft = Document.objects.get(pk=draft.pk)
        after = list(draft.documentauthor_set.values('person', 'email', 'affiliation', 'country', 'order'))
        self.assertCountEqual(after, before, 'Unexpected change to an author')
        self.assertEqual(EditedAuthorsDocEvent.objects.filter(basis=change_reason).count(), 0)

    def do_edit_authors_append_authors_test(self, new_author_count):
        """Can add author at the end of the list"""
        draft = WgDraftFactory()
        starting_author_count = 3
        DocumentAuthorFactory.create_batch(starting_author_count, document=draft)
        url = urlreverse('ietf.doc.views_doc.edit_authors', kwargs=dict(name=draft.name))
        change_reason = 'add a new author'

        compare_props = 'person', 'email', 'affiliation', 'country', 'order'
        before = list(draft.documentauthor_set.values(*compare_props))
        events_before = EditedAuthorsDocEvent.objects.count()

        post_data = self.make_edit_authors_post_data(
            authors=draft.documentauthor_set.all(),
            basis=change_reason
        )

        new_authors = PersonFactory.create_batch(new_author_count, default_emails=True)
        new_author_data = [
            dict(
                person=new_author.pk,
                email=str(new_author.email()),
                affiliation='University of Somewhere',
                country='Botswana',
            )
            for new_author in new_authors
        ]
        for index, auth_dict in enumerate(new_author_data):
            self.add_author_to_edit_authors_post_data(post_data, auth_dict)
            auth_dict['order'] = starting_author_count + index + 1 # for comparison later

        self.login('secretary')
        r = self.client.post(url, post_data)
        self.assertEqual(r.status_code, 302)

        draft = Document.objects.get(pk=draft.pk)
        after = list(draft.documentauthor_set.values(*compare_props))

        self.assertEqual(len(after), len(before) + new_author_count)
        for b, a in zip(before + new_author_data, after):
            for prop in compare_props:
                self.assertEqual(a[prop], b[prop],
                                 'Unexpected change: "{}" was "{}", changed to "{}"'.format(
                                     prop, b[prop], a[prop]
                                 ))

        self.assertEqual(EditedAuthorsDocEvent.objects.count(), events_before + new_author_count)
        change_events = EditedAuthorsDocEvent.objects.filter(basis=change_reason)
        self.assertEqual(change_events.count(), new_author_count)
        # The events are most-recent first, so first author added is last event in the list.
        # Reverse the author list with [::-1]
        for evt, auth in zip(change_events, new_authors[::-1]):
            self.assertIn('added', evt.desc.lower())
            self.assertIn(auth.name, evt.desc)

    def test_edit_authors_append_author(self):
        self.do_edit_authors_append_authors_test(1)

    def test_edit_authors_append_authors(self):
        self.do_edit_authors_append_authors_test(3)

    def test_edit_authors_insert_author(self):
        """Can add author in the middle of the list"""
        draft = WgDraftFactory()
        DocumentAuthorFactory.create_batch(3, document=draft)
        url = urlreverse('ietf.doc.views_doc.edit_authors', kwargs=dict(name=draft.name))
        change_reason = 'add a new author'

        compare_props = 'person', 'email', 'affiliation', 'country', 'order'
        before = list(draft.documentauthor_set.values(*compare_props))
        events_before = EditedAuthorsDocEvent.objects.count()

        post_data = self.make_edit_authors_post_data(
            authors = draft.documentauthor_set.all(),
            basis=change_reason
        )

        new_author = PersonFactory(default_emails=True)
        new_author_data = dict(
            person=new_author.pk,
            email=str(new_author.email()),
            affiliation='University of Somewhere',
            country='Botswana',
        )
        self.add_author_to_edit_authors_post_data(post_data, new_author_data, insert_order=1)

        self.login('secretary')
        r = self.client.post(url, post_data)
        self.assertEqual(r.status_code, 302)

        draft = Document.objects.get(pk=draft.pk)
        after = list(draft.documentauthor_set.values(*compare_props))

        new_author_data['order'] = 2  # corresponds to insert_order == 1
        expected = copy.deepcopy(before)
        expected.insert(1, new_author_data)
        expected[2]['order'] = 3
        expected[3]['order'] = 4
        self.assertEqual(len(after), len(expected))
        for b, a in zip(expected, after):
            for prop in compare_props:
                self.assertEqual(a[prop], b[prop],
                                 'Unexpected change: "{}" was "{}", changed to "{}"'.format(
                                     prop, b[prop], a[prop]
                                 ))

        # 3 changes: new author, plus two order changes
        self.assertEqual(EditedAuthorsDocEvent.objects.count(), events_before + 3)
        change_events = EditedAuthorsDocEvent.objects.filter(basis=change_reason)
        self.assertEqual(change_events.count(), 3)
        
        add_event = change_events.filter(desc__icontains='added').first()
        reorder_events = change_events.filter(desc__icontains='changed order')
        
        self.assertIsNotNone(add_event)
        self.assertEqual(reorder_events.count(), 2)

    def test_edit_authors_remove_author(self):
        draft = WgDraftFactory()
        DocumentAuthorFactory.create_batch(3, document=draft)
        url = urlreverse('ietf.doc.views_doc.edit_authors', kwargs=dict(name=draft.name))
        change_reason = 'remove an author'

        compare_props = 'person', 'email', 'affiliation', 'country', 'order'
        before = list(draft.documentauthor_set.values(*compare_props))
        events_before = EditedAuthorsDocEvent.objects.count()

        post_data = self.make_edit_authors_post_data(
            authors = draft.documentauthor_set.all(),
            basis=change_reason
        )

        # delete the second author (index == 1)
        deleted_author_data = before.pop(1)
        post_data['author-1-DELETE'] = 'on'  # delete box checked

        self.login('secretary')
        r = self.client.post(url, post_data)
        self.assertEqual(r.status_code, 302)

        draft = Document.objects.get(pk=draft.pk)
        after = list(draft.documentauthor_set.values(*compare_props))

        before[1]['order'] = 2  # was 3, but should have been decremented
        self.assertEqual(len(after), len(before))
        for b, a in zip(before, after):
            for prop in compare_props:
                self.assertEqual(a[prop], b[prop],
                                 'Unexpected change: "{}" was "{}", changed to "{}"'.format(
                                     prop, b[prop], a[prop]
                                 ))

        # expect 2 events: one for removing author, another for reordering the later author
        self.assertEqual(EditedAuthorsDocEvent.objects.count(), events_before + 2)
        change_events = EditedAuthorsDocEvent.objects.filter(basis=change_reason)
        self.assertEqual(change_events.count(), 2)

        removed_event = change_events.filter(desc__icontains='removed').first()
        self.assertIsNotNone(removed_event)
        deleted_person = Person.objects.get(pk=deleted_author_data['person'])
        self.assertIn(deleted_person.name, removed_event.desc)

        reordered_event = change_events.filter(desc__icontains='changed order').first()
        reordered_person = Person.objects.get(pk=after[1]['person'])
        self.assertIsNotNone(reordered_event)
        self.assertIn(reordered_person.name, reordered_event.desc)

    def test_edit_authors_reorder_authors(self):
        draft = WgDraftFactory()
        DocumentAuthorFactory.create_batch(3, document=draft)
        url = urlreverse('ietf.doc.views_doc.edit_authors', kwargs=dict(name=draft.name))
        change_reason = 'reorder the authors'

        compare_props = 'person', 'email', 'affiliation', 'country', 'order'
        before = list(draft.documentauthor_set.values(*compare_props))
        events_before = EditedAuthorsDocEvent.objects.count()

        post_data = self.make_edit_authors_post_data(
            authors = draft.documentauthor_set.all(),
            basis=change_reason
        )
        
        # swap first two authors
        post_data['author-0-ORDER'] = 1
        post_data['author-1-ORDER'] = 0

        self.login('secretary')
        r = self.client.post(url, post_data)
        self.assertEqual(r.status_code, 302)

        draft = Document.objects.get(pk=draft.pk)
        after = list(draft.documentauthor_set.values(*compare_props))

        # swap the 'before' record order
        tmp = before[0]
        before[0] = before[1]
        before[0]['order'] = 1
        before[1] = tmp
        before[1]['order'] = 2
        for b, a in zip(before, after):
            for prop in compare_props:
                self.assertEqual(a[prop], b[prop],
                                 'Unexpected change: "{}" was "{}", changed to "{}"'.format(
                                     prop, b[prop], a[prop]
                                 ))

        # expect 2 events: one for each changed author
        self.assertEqual(EditedAuthorsDocEvent.objects.count(), events_before + 2)
        change_events = EditedAuthorsDocEvent.objects.filter(basis=change_reason)
        self.assertEqual(change_events.count(), 2)
        self.assertEqual(change_events.filter(desc__icontains='changed order').count(), 2)

        self.assertIsNotNone(
            change_events.filter(
                desc__contains=Person.objects.get(pk=before[0]['person']).name
            ).first()
        )
        self.assertIsNotNone(
            change_events.filter(
                desc__contains=Person.objects.get(pk=before[1]['person']).name
            ).first()
        )

    def test_edit_authors_edit_fields(self):
        draft = WgDraftFactory()
        DocumentAuthorFactory.create_batch(
            3,
            document=draft,
            affiliation='Somewhere, Inc.',
            country='Bolivia',
        )
        url = urlreverse('ietf.doc.views_doc.edit_authors', kwargs=dict(name=draft.name))
        change_reason = 'reorder the authors'

        compare_props = 'person', 'email', 'affiliation', 'country', 'order'
        before = list(draft.documentauthor_set.values(*compare_props))
        events_before = EditedAuthorsDocEvent.objects.count()

        post_data = self.make_edit_authors_post_data(
            authors = draft.documentauthor_set.all(),
            basis=change_reason
        )

        old_address = draft.authors()[0].email()
        new_email = EmailFactory(person=draft.authors()[0], address=f'changed-{old_address}')
        post_data['author-0-email'] = new_email.address
        post_data['author-1-affiliation'] = 'University of Nowhere'
        post_data['author-2-country'] = 'Chile'

        self.login('secretary')
        r = self.client.post(url, post_data)
        self.assertEqual(r.status_code, 302)

        draft = Document.objects.get(pk=draft.pk)
        after = list(draft.documentauthor_set.values(*compare_props))

        expected = copy.deepcopy(before)
        expected[0]['email'] = new_email.address
        expected[1]['affiliation'] = 'University of Nowhere'
        expected[2]['country'] = 'Chile'
        for b, a in zip(expected, after):
            for prop in compare_props:
                self.assertEqual(a[prop], b[prop],
                                 'Unexpected change: "{}" was "{}", changed to "{}"'.format(
                                     prop, b[prop], a[prop]
                                 ))

        # expect 3 events: one for each changed author
        self.assertEqual(EditedAuthorsDocEvent.objects.count(), events_before + 3)
        change_events = EditedAuthorsDocEvent.objects.filter(basis=change_reason)
        self.assertEqual(change_events.count(), 3)

        email_event = change_events.filter(desc__icontains='changed email').first()
        affiliation_event = change_events.filter(desc__icontains='changed affiliation').first()
        country_event = change_events.filter(desc__icontains='changed country').first()

        self.assertIsNotNone(email_event)
        self.assertIn(draft.authors()[0].name, email_event.desc)
        self.assertIn(before[0]['email'], email_event.desc)
        self.assertIn(after[0]['email'], email_event.desc)

        self.assertIsNotNone(affiliation_event)
        self.assertIn(draft.authors()[1].name, affiliation_event.desc)
        self.assertIn(before[1]['affiliation'], affiliation_event.desc)
        self.assertIn(after[1]['affiliation'], affiliation_event.desc)

        self.assertIsNotNone(country_event)
        self.assertIn(draft.authors()[2].name, country_event.desc)
        self.assertIn(before[2]['country'], country_event.desc)
        self.assertIn(after[2]['country'], country_event.desc)

    @staticmethod
    def _pyquery_select_action_holder_string(q, s):
        """Helper to use PyQuery to find an action holder in the draft HTML"""
        # selector grabs the action holders heading and finds siblings with a div containing the search string (also in any title attribute)
        return q('th:contains("Action Holder") ~ td>div:contains("%s"), th:contains("Action Holder") ~ td>div *[title*="%s"]' % (s, s))

    @mock.patch.object(Document, 'action_holders_enabled', return_value=False, new_callable=mock.PropertyMock)
    def test_document_draft_hides_action_holders(self, mock_method):
        """Draft should not show action holders when appropriate"""
        draft = WgDraftFactory()
        url = urlreverse("ietf.doc.views_doc.document_main", kwargs=dict(name=draft.name))
        r = self.client.get(url)
        self.assertNotContains(r, 'Action Holder')  # should not show action holders...

        draft.action_holders.set([PersonFactory()])
        r = self.client.get(url)
        self.assertNotContains(r, 'Action Holder')  # ...even if they are assigned

    @mock.patch.object(Document, 'action_holders_enabled', return_value=True, new_callable=mock.PropertyMock)
    def test_document_draft_shows_action_holders(self, mock_method):
        """Draft should show action holders when appropriate"""
        draft = WgDraftFactory()
        url = urlreverse("ietf.doc.views_doc.document_main", kwargs=dict(name=draft.name))

        # No action holders case should be shown properly
        r = self.client.get(url)
        self.assertContains(r, 'Action Holder')  # should show action holders
        q = PyQuery(r.content)
        self.assertEqual(len(self._pyquery_select_action_holder_string(q, '(None)')), 1)
        
        # Action holders should be listed when assigned
        draft.action_holders.set(PersonFactory.create_batch(3))
        
        # Make one action holder "old"
        old_action_holder = draft.documentactionholder_set.first()
        old_action_holder.time_added -= datetime.timedelta(days=30)
        old_action_holder.save()

        with self.settings(DOC_ACTION_HOLDER_AGE_LIMIT_DAYS=20):
            r = self.client.get(url)

        self.assertContains(r, 'Action Holder')  # should still be shown
        q = PyQuery(r.content)
        self.assertEqual(len(self._pyquery_select_action_holder_string(q, '(None)')), 0)
        for person in draft.action_holders.all():
            self.assertEqual(len(self._pyquery_select_action_holder_string(q, person.name)), 1)
        # check that one action holder was marked as old
        self.assertEqual(len(self._pyquery_select_action_holder_string(q, 'for 30 days')), 1)

    @mock.patch.object(Document, 'action_holders_enabled', return_value=True, new_callable=mock.PropertyMock)
    def test_document_draft_action_holders_buttons(self, mock_method):
        """Buttons for action holders should be shown when AD or secretary"""
        draft = WgDraftFactory()
        draft.action_holders.set([PersonFactory()])

        url = urlreverse('ietf.doc.views_doc.document_main', kwargs=dict(name=draft.name))
        edit_ah_url = urlreverse('ietf.doc.views_doc.edit_action_holders', kwargs=dict(name=draft.name))
        remind_ah_url = urlreverse('ietf.doc.views_doc.remind_action_holders', kwargs=dict(name=draft.name))

        def _run_test(username=None, expect_buttons=False):
            if username:
                self.client.login(username=username, password=username + '+password')
            r = self.client.get(url)
            q = PyQuery(r.content)

            self.assertEqual(
                len(q('th:contains("Action Holder") ~ td a[href="%s"]' % edit_ah_url)),
                1 if expect_buttons else 0,
                '%s should%s see the edit action holders button but %s' % (
                    username if username else 'unauthenticated user',
                    '' if expect_buttons else ' not',
                    'did not' if expect_buttons else 'did',
                )
            )
            self.assertEqual(
                len(q('th:contains("Action Holder") ~ td a[href="%s"]' % remind_ah_url)),
                1 if expect_buttons else 0,
                '%s should%s see the remind action holders button but %s' % (
                    username if username else 'unauthenticated user',
                    '' if expect_buttons else ' not',
                    'did not' if expect_buttons else 'did',
                )
            )

        _run_test(None, False)
        _run_test('plain', False)
        _run_test('ad', True)
        _run_test('secretary', True)

    def test_draft_group_link(self):
        """Link to group 'about' page should have correct format"""
        event_datetime = datetime.datetime(2010, 10, 10, tzinfo=RPC_TZINFO)

        for group_type_id in ['wg', 'rg', 'ag']:
            group = GroupFactory(type_id=group_type_id)
            draft = WgDraftFactory(name='draft-document-%s' % group_type_id, group=group)
            r = self.client.get(urlreverse("ietf.doc.views_doc.document_main", kwargs=dict(name=draft.name)))
            self.assertEqual(r.status_code, 200)
            self.assert_correct_wg_group_link(r, group)

            rfc = WgRfcFactory(group=group)
            draft = WgDraftFactory(group=group)
            draft.relateddocument_set.create(relationship_id="became_rfc", target=rfc.docalias.first())
            DocEventFactory.create(doc=rfc, type='published_rfc', time=event_datetime)
            r = self.client.get(urlreverse("ietf.doc.views_doc.document_main", kwargs=dict(name=rfc.name)))
            self.assertEqual(r.status_code, 200)
            self.assert_correct_wg_group_link(r, group)

        for group_type_id in ['ietf', 'team']:
            group = GroupFactory(type_id=group_type_id)
            draft = WgDraftFactory(name='draft-document-%s' % group_type_id, group=group)
            r = self.client.get(urlreverse("ietf.doc.views_doc.document_main", kwargs=dict(name=draft.name)))
            self.assertEqual(r.status_code, 200)
            self.assert_correct_non_wg_group_link(r, group)

            rfc = WgRfcFactory(group=group)
            draft = WgDraftFactory(name='draft-rfc-document-%s'% group_type_id, group=group)
            draft.relateddocument_set.create(relationship_id="became_rfc", target=rfc.docalias.first())
            DocEventFactory.create(doc=rfc, type='published_rfc', time=event_datetime)
            r = self.client.get(urlreverse("ietf.doc.views_doc.document_main", kwargs=dict(name=rfc.name)))
            self.assertEqual(r.status_code, 200)
            self.assert_correct_non_wg_group_link(r, group)

    def test_document_primary_and_history_views(self):
        IndividualDraftFactory(name='draft-imaginary-independent-submission')
        ConflictReviewFactory(name='conflict-review-imaginary-irtf-submission')
        CharterFactory(name='charter-ietf-mars')
        DocumentFactory(type_id='agenda',name='agenda-72-mars')
        DocumentFactory(type_id='minutes',name='minutes-72-mars')
        DocumentFactory(type_id='slides',name='slides-72-mars-1-active')
        chatlog = DocumentFactory(type_id="chatlog",name='chatlog-72-mars-197001010000')
        polls = DocumentFactory(type_id="polls",name='polls-72-mars-197001010000')
        SessionPresentationFactory(document=chatlog)
        SessionPresentationFactory(document=polls)
        statchg = DocumentFactory(type_id='statchg',name='status-change-imaginary-mid-review')
        statchg.set_state(State.objects.get(type_id='statchg',slug='adrev'))

        # Ensure primary views of both current and historic versions of documents works
        for docname in ["draft-imaginary-independent-submission",
                        "conflict-review-imaginary-irtf-submission",
                        "status-change-imaginary-mid-review",
                        "charter-ietf-mars",
                        "agenda-72-mars",
                        "minutes-72-mars",
                        "slides-72-mars-1-active",
                        "chatlog-72-mars-197001010000",
                        "polls-72-mars-197001010000",
                        # TODO: add
                        #"bluesheets-72-mars-1",
                        #"recording-72-mars-1-00",
                       ]:
            doc = Document.objects.get(name=docname)
            # give it some history
            doc.save_with_history([DocEvent.objects.create(doc=doc, rev=doc.rev, type="changed_document", by=Person.objects.get(user__username="secretary"), desc="Test")])

            doc.rev = "01"
            doc.save_with_history([DocEvent.objects.create(doc=doc, rev=doc.rev, type="changed_document", by=Person.objects.get(user__username="secretary"), desc="Test")])

            # Fetch the main page resulting latest version
            r = self.client.get(urlreverse("ietf.doc.views_doc.document_main", kwargs=dict(name=doc.name)))
            self.assertEqual(r.status_code, 200)
            self.assertContains(r, "%s-01"%docname)

            # Fetch 01 version even when it is last version
            r = self.client.get(urlreverse("ietf.doc.views_doc.document_main", kwargs=dict(name=doc.name,rev="01")))
            self.assertEqual(r.status_code, 200)
            self.assertContains(r, "%s-01"%docname)

            # Fetch version number which is too large, that should redirect to main page
            r = self.client.get(urlreverse("ietf.doc.views_doc.document_main", kwargs=dict(name=doc.name,rev="02")))
            self.assertEqual(r.status_code, 302)

            # Fetch 00 version which should result that version
            r = self.client.get(urlreverse("ietf.doc.views_doc.document_main", kwargs=dict(name=doc.name,rev="00")))
            self.assertEqual(r.status_code, 200)
            self.assertContains(r, "%s-00"%docname)

    def test_rfcqueue_auth48_views(self):
        """Test view handling of RFC editor queue auth48 state"""
        def _change_state(doc, state):
            event = StateDocEventFactory(doc=doc, state=state)
            doc.set_state(event.state)
            doc.save_with_history([event])

        draft = IndividualDraftFactory()

        # Put in an rfceditor state other than auth48
        for state in [('draft-iesg', 'rfcqueue'), ('draft-rfceditor', 'rfc-edit')]:
            _change_state(draft, state)
        r = self.client.get(urlreverse("ietf.doc.views_doc.document_main", kwargs=dict(name=draft.name)))
        self.assertEqual(r.status_code, 200)
        self.assertNotContains(r, 'Auth48 status')

        # Put in auth48 state without a URL
        _change_state(draft, ('draft-rfceditor', 'auth48'))
        r = self.client.get(urlreverse("ietf.doc.views_doc.document_main", kwargs=dict(name=draft.name)))
        self.assertEqual(r.status_code, 200)
        self.assertNotContains(r, 'Auth48 status')

        # Now add a URL
        documenturl = draft.documenturl_set.create(tag_id='auth48', 
                                                   url='http://rfceditor.example.com/auth48-url')
        r = self.client.get(urlreverse("ietf.doc.views_doc.document_main", kwargs=dict(name=draft.name)))
        self.assertEqual(r.status_code, 200)
        self.assertContains(r, 'Auth48 status')
        self.assertContains(r, documenturl.url)

        # Put in auth48-done state and delete auth48 DocumentURL
        draft.documenturl_set.filter(tag_id='auth48').delete()
        _change_state(draft, ('draft-rfceditor', 'auth48-done'))
        r = self.client.get(urlreverse("ietf.doc.views_doc.document_main", kwargs=dict(name=draft.name)))
        self.assertEqual(r.status_code, 200)
        self.assertNotContains(r, 'Auth48 status')


class DocTestCase(TestCase):
    def test_status_change(self):
        statchg = StatusChangeFactory()
        r = self.client.get(urlreverse("ietf.doc.views_doc.document_main", kwargs=dict(name=statchg.name)))
        self.assertEqual(r.status_code, 200)
<<<<<<< HEAD
        r = self.client.get(urlreverse("ietf.doc.views_doc.document_main", kwargs=dict(name=statchg.relateddocument_set.first().target)))
        self.assertEqual(r.status_code, 302)
=======
        r = self.client.get(urlreverse("ietf.doc.views_doc.document_main", kwargs=dict(name=statchg.relateddocument_set.first().target.document.name)))
        self.assertEqual(r.status_code, 200)
>>>>>>> 9bf0063f

    def test_document_charter(self):
        CharterFactory(name='charter-ietf-mars')
        r = self.client.get(urlreverse("ietf.doc.views_doc.document_main", kwargs=dict(name="charter-ietf-mars")))
        self.assertEqual(r.status_code, 200)

    def test_document_conflict_review(self):
        ConflictReviewFactory(name='conflict-review-imaginary-irtf-submission')

        r = self.client.get(urlreverse("ietf.doc.views_doc.document_main", kwargs=dict(name='conflict-review-imaginary-irtf-submission')))
        self.assertEqual(r.status_code, 200)

    def test_document_material(self):
        MeetingFactory(type_id='ietf',number='72')
        mars = GroupFactory(type_id='wg',acronym='mars')
        marschairman = PersonFactory(user__username='marschairman')
        mars.role_set.create(name_id='chair',person=marschairman,email=marschairman.email())
        doc = DocumentFactory(
            name="slides-testteam-test-slides",
            rev="00",
            title="Test Slides",
            group__acronym='testteam',
            type_id="slides"
        )
        doc.set_state(State.objects.get(type="slides", slug="active"))

        session = SessionFactory(
            name = "session-72-mars-1",
            meeting = Meeting.objects.get(number='72'),
            group = Group.objects.get(acronym='mars'),
            modified = timezone.now(),
            add_to_schedule=False,
        )
        SchedulingEvent.objects.create(
            session=session,
            status=SessionStatusName.objects.create(slug='scheduled'),
            by = Person.objects.get(user__username="marschairman"),
        )
        SessionPresentation.objects.create(session=session, document=doc, rev=doc.rev)

        r = self.client.get(urlreverse("ietf.doc.views_doc.document_main", kwargs=dict(name=doc.name)))
        self.assertEqual(r.status_code, 200)

    def test_document_ballot(self):
        doc = IndividualDraftFactory()
        ad = Person.objects.get(user__username="ad")
        ballot = create_ballot_if_not_open(None, doc, ad, 'approve')
        assert ballot == doc.active_ballot()

        # make sure we have some history
        doc.save_with_history([DocEvent.objects.create(doc=doc, rev=doc.rev, type="changed_document",
                                                    by=Person.objects.get(user__username="secretary"), desc="Test")])

        pos = BallotPositionDocEvent.objects.create(
            doc=doc,
            rev=doc.rev,
            ballot=ballot,
            type="changed_ballot_position",
            pos_id="yes",
            comment="Looks fine to me",
            comment_time=timezone.now(),
            balloter=Person.objects.get(user__username="ad"),
            by=Person.objects.get(name="(System)"))

        r = self.client.get(urlreverse("ietf.doc.views_doc.document_ballot", kwargs=dict(name=doc.name)))
        self.assertEqual(r.status_code, 200)
        self.assertContains(r, pos.comment)

        # test with ballot_id
        r = self.client.get(urlreverse("ietf.doc.views_doc.document_ballot", kwargs=dict(name=doc.name, ballot_id=ballot.pk)))
        self.assertEqual(r.status_code, 200)
        self.assertContains(r, pos.comment)

        # test popup too while we're at it
        r = self.client.get(urlreverse("ietf.doc.views_doc.ballot_popup", kwargs=dict(name=doc.name, ballot_id=ballot.pk)))
        self.assertEqual(r.status_code, 200)

        # Now simulate a new revision and make sure positions on older revisions are marked as such
        oldrev = doc.rev
        e = NewRevisionDocEvent.objects.create(doc=doc,rev='%02d'%(int(doc.rev)+1),type='new_revision',by=Person.objects.get(name="(System)"))
        doc.rev = e.rev
        doc.save_with_history([e])
        r = self.client.get(urlreverse("ietf.doc.views_doc.document_ballot", kwargs=dict(name=doc.name)))
        self.assertEqual(r.status_code, 200)
        self.assertRegex(
            r.content.decode(),
            r'\(\s*%s\s+for\s+-%s\s*\)' % (
                pos.comment_time.astimezone(ZoneInfo(settings.TIME_ZONE)).strftime('%Y-%m-%d'),
                oldrev,
            )
        )

        # Now simulate a new ballot against the new revision and make sure the "was" position is included
        pos2 = BallotPositionDocEvent.objects.create(
            doc=doc,
            rev=doc.rev,
            ballot=ballot,
            type="changed_ballot_position",
            pos_id="noobj",
            comment="Still looks okay to me",
            comment_time=timezone.now(),
            balloter=Person.objects.get(user__username="ad"),
            by=Person.objects.get(name="(System)"))

        r = self.client.get(urlreverse("ietf.doc.views_doc.document_ballot", kwargs=dict(name=doc.name)))
        self.assertEqual(r.status_code, 200)
        self.assertContains(r, pos2.comment)
        self.assertContains(r,  '(was %s)' % pos.pos)

    def test_document_ballot_popup_unique_anchors_per_doc(self):
        """Ballot popup anchors should be different for each document"""
        ad = Person.objects.get(user__username="ad")
        docs = IndividualDraftFactory.create_batch(2)
        ballots = [create_ballot_if_not_open(None, doc, ad, 'approve') for doc in docs]
        for doc, ballot in zip(docs, ballots):
            BallotPositionDocEvent.objects.create(
                doc=doc,
                rev=doc.rev,
                ballot=ballot,
                type="changed_ballot_position",
                pos_id="yes",
                comment="Looks fine to me",
                comment_time=timezone.now(),
                balloter=Person.objects.get(user__username="ad"),
                by=Person.objects.get(name="(System)"))

        anchors = set()
        author_slug = slugify(ad.plain_name())
        for doc, ballot in zip(docs, ballots):
            r = self.client.get(urlreverse(
                "ietf.doc.views_doc.ballot_popup",
                kwargs=dict(name=doc.name, ballot_id=ballot.pk)
            ))
            self.assertEqual(r.status_code, 200)
            q = PyQuery(r.content)
            href = q(f'div.balloter-name a[href$="{author_slug}"]').attr('href')
            ids = [
                target.attr('id')
                for target in q(f'div.h5[id$="{author_slug}"]').items()
            ]
            self.assertEqual(len(ids), 1, 'Should be exactly one link for the balloter')
            self.assertEqual(href, f'#{ids[0]}', 'Anchor href should match ID')
            anchors.add(href)
        self.assertEqual(len(anchors), len(docs), 'Each doc should have a distinct anchor for the balloter')

    def test_document_ballot_needed_positions(self):
        # draft
        doc = IndividualDraftFactory(intended_std_level_id='ps')
        doc.set_state(State.objects.get(type_id='draft-iesg',slug='iesg-eva'))
        ad = Person.objects.get(user__username="ad")
        create_ballot_if_not_open(None, doc, ad, 'approve')

        r = self.client.get(urlreverse("ietf.doc.views_doc.document_ballot", kwargs=dict(name=doc.name)))
        self.assertContains(r, 'more YES or NO')
        Document.objects.filter(pk=doc.pk).update(intended_std_level='inf')
        r = self.client.get(urlreverse("ietf.doc.views_doc.document_ballot", kwargs=dict(name=doc.name)))
        self.assertNotContains(r, 'more YES or NO')

        # status change
        Document.objects.create(name='rfc9998')
        Document.objects.create(name='rfc9999')
        doc = DocumentFactory(type_id='statchg',name='status-change-imaginary-mid-review')
        iesgeval_pk = str(State.objects.get(slug='iesgeval',type__slug='statchg').pk)
        empty_outbox()
        self.client.login(username='ad', password='ad+password')
        r = self.client.post(urlreverse('ietf.doc.views_status_change.change_state',kwargs=dict(name=doc.name)),dict(new_state=iesgeval_pk))
        self.assertEqual(r.status_code, 302)
        r = self.client.get(r.headers["location"])
        self.assertContains(r, ">IESG Evaluation<")
        self.assertEqual(len(outbox), 2)
        self.assertIn('iesg-secretary',outbox[0]['To'])
        self.assertIn('drafts-eval',outbox[1]['To'])

        doc.relateddocument_set.create(target=Document.objects.get(name='rfc9998'),relationship_id='tohist')
        r = self.client.get(urlreverse("ietf.doc.views_doc.document_ballot", kwargs=dict(name=doc.name)))
        self.assertNotContains(r, 'Needs a YES')
        self.assertNotContains(r, 'more YES or NO')

        doc.relateddocument_set.create(target=Document.objects.get(name='rfc9999'),relationship_id='tois')
        r = self.client.get(urlreverse("ietf.doc.views_doc.document_ballot", kwargs=dict(name=doc.name)))
        self.assertContains(r, 'more YES or NO')

    def test_document_json(self):
        doc = IndividualDraftFactory()

        r = self.client.get(urlreverse("ietf.doc.views_doc.document_json", kwargs=dict(name=doc.name)))
        self.assertEqual(r.status_code, 200)
        data = r.json()
        self.assertEqual(doc.name, data['name'])
        self.assertEqual(doc.pages,data['pages'])

    def test_writeup(self):
        doc = IndividualDraftFactory(states = [('draft','active'),('draft-iesg','iesg-eva')],)

        appr = WriteupDocEvent.objects.create(
            doc=doc,
            rev=doc.rev,
            desc="Changed text",
            type="changed_ballot_approval_text",
            text="This is ballot approval text.",
            by=Person.objects.get(name="(System)"))

        notes = WriteupDocEvent.objects.create(
            doc=doc,
            rev=doc.rev,
            desc="Changed text",
            type="changed_ballot_writeup_text",
            text="This is ballot writeup notes.",
            by=Person.objects.get(name="(System)"))

        rfced_note = WriteupDocEvent.objects.create(
            doc=doc,
            rev=doc.rev,
            desc="Changed text",
            type="changed_rfc_editor_note_text",
            text="This is a note for the RFC Editor.",
            by=Person.objects.get(name="(System)"))

        url = urlreverse('ietf.doc.views_doc.document_writeup', kwargs=dict(name=doc.name))
        r = self.client.get(url)
        self.assertEqual(r.status_code, 200)
        self.assertContains(r, appr.text)
        self.assertContains(r, notes.text)
        self.assertContains(r, rfced_note.text)

    def test_history(self):
        doc = IndividualDraftFactory()

        e = DocEvent.objects.create(
            doc=doc,
            rev=doc.rev,
            desc="Something happened.",
            type="added_comment",
            by=Person.objects.get(name="(System)"))

        url = urlreverse('ietf.doc.views_doc.document_history', kwargs=dict(name=doc.name))
        r = self.client.get(url)
        self.assertEqual(r.status_code, 200)
        self.assertContains(r, e.desc)

    def test_history_bis_00(self):
        rfc = WgRfcFactory(rfc_number=9090)
        bis_draft = WgDraftFactory(name='draft-ietf-{}-{}bis'.format(rfc.group.acronym,rfc.name))

        url = urlreverse('ietf.doc.views_doc.document_history', kwargs=dict(name=bis_draft.name))
        r = self.client.get(url)
        self.assertEqual(r.status_code, 200) 
        q = PyQuery(unicontent(r))
        attr1='value="{}"'.format(rfc.name)
        self.assertEqual(len(q('option['+attr1+'][selected="selected"]')), 1)


    def test_document_feed(self):
        doc = IndividualDraftFactory()

        e = DocEvent.objects.create(
            doc=doc,
            rev=doc.rev,
            desc="Something happened.",
            type="added_comment",
            by=Person.objects.get(name="(System)"))

        r = self.client.get("/feed/document-changes/%s/" % doc.name)
        self.assertEqual(r.status_code, 200)
        self.assertContains(r, e.desc)

    def test_document_feed_with_control_character(self):
        doc = IndividualDraftFactory()

        DocEvent.objects.create(
            doc=doc,
            rev=doc.rev,
            desc="Something happened involving the \x0b character.",
            type="added_comment",
            by=Person.objects.get(name="(System)"))

        r = self.client.get("/feed/document-changes/%s/" % doc.name)
        self.assertEqual(r.status_code, 200)
        self.assertContains(r, 'Something happened involving the')

    def test_last_call_feed(self):
        doc = IndividualDraftFactory()

        doc.set_state(State.objects.get(type="draft-iesg", slug="lc"))

        LastCallDocEvent.objects.create(
            doc=doc,
            rev=doc.rev,
            desc="Last call\x0b",  # include a control character to be sure it does not break anything
            type="sent_last_call",
            by=Person.objects.get(user__username="secretary"),
            expires=datetime_today(DEADLINE_TZINFO) + datetime.timedelta(days=7))

        r = self.client.get("/feed/last-call/")
        self.assertEqual(r.status_code, 200)
        self.assertContains(r, doc.name)

    def test_rfc_feed(self):
        rfc = WgRfcFactory(rfc_number=9000)
        DocEventFactory(doc=rfc, type="published_rfc")
        r = self.client.get("/feed/rfc/")
        self.assertTrue(r.status_code, 200)
        q = PyQuery(r.content[39:]) # Strip off the xml declaration
        self.assertEqual(len(q("item")), 1)
        item = q("item")[0]
        media_content = item.findall("{http://search.yahoo.com/mrss/}content")
        self.assertEqual(len(media_content),4)
        types = set([m.attrib["type"] for m in media_content])
        self.assertEqual(types, set(["application/rfc+xml", "text/plain", "text/html", "application/pdf"]))
        rfcs_2016 = WgRfcFactory.create_batch(3) # rfc numbers will be well below v3
        for rfc in rfcs_2016:
            e = DocEventFactory(doc=rfc, type="published_rfc")
            e.time = e.time.replace(year=2016)
            e.save()
        r = self.client.get("/feed/rfc/2016")
        self.assertTrue(r.status_code, 200)
        q = PyQuery(r.content[39:])
        self.assertEqual(len(q("item")), 3)
        item = q("item")[0]
        media_content = item.findall("{http://search.yahoo.com/mrss/}content")
        self.assertEqual(len(media_content), 3)
        types = set([m.attrib["type"] for m in media_content])
        self.assertEqual(types, set(["text/plain", "text/html", "application/pdf"]))

    def test_state_help(self):
        url = urlreverse('ietf.doc.views_help.state_help', kwargs=dict(type="draft-iesg"))
        r = self.client.get(url)
        self.assertEqual(r.status_code, 200)
        self.assertContains(r, State.objects.get(type="draft-iesg", slug="lc").name)

    def test_document_nonietf_pubreq_button(self):
        doc = IndividualDraftFactory()

        self.client.login(username='iab-chair', password='iab-chair+password')
        r = self.client.get(urlreverse("ietf.doc.views_doc.document_main", kwargs=dict(name=doc.name)))
        self.assertEqual(r.status_code, 200)
        self.assertNotContains(r, "Request publication")

        Document.objects.filter(pk=doc.pk).update(stream='iab')
        r = self.client.get(urlreverse("ietf.doc.views_doc.document_main", kwargs=dict(name=doc.name)))
        self.assertEqual(r.status_code, 200)
        self.assertContains(r, "Request publication")

        doc.states.add(State.objects.get(type_id='draft-stream-iab',slug='rfc-edit'))
        r = self.client.get(urlreverse("ietf.doc.views_doc.document_main", kwargs=dict(name=doc.name)))
        self.assertEqual(r.status_code, 200)
        self.assertNotContains(r, "Request publication")

    def _parse_bibtex_response(self, response) -> dict:
        parser = bibtexparser.bparser.BibTexParser(common_strings=True)
        parser.homogenise_fields = False  # do not modify field names (e.g., turns "url" into "link" by default)
        return bibtexparser.loads(response.content.decode(), parser=parser).get_entry_dict()

    @override_settings(RFC_EDITOR_INFO_BASE_URL='https://www.rfc-editor.ietf.org/info/')
    def test_document_bibtex(self):
        rfc = WgRfcFactory.create(
                  #other_aliases = ['rfc6020',],
                  states = [('draft','rfc'),('draft-iesg','pub')],
                  std_level_id = 'ps',
                  time = datetime.datetime(2010, 10, 10, tzinfo=ZoneInfo(settings.TIME_ZONE)),
              )
        num = rfc.rfc_number
        DocEventFactory.create(
            doc=rfc,
            type='published_rfc',
            time=datetime.datetime(2010, 10, 10, tzinfo=RPC_TZINFO),
        )
        #
        url = urlreverse('ietf.doc.views_doc.document_bibtex', kwargs=dict(name=rfc.name))
        r = self.client.get(url)
        entry = self._parse_bibtex_response(r)["rfc%s"%num]
        self.assertEqual(entry['series'],   'Request for Comments')
        self.assertEqual(int(entry['number']),   num)
        self.assertEqual(entry['doi'],      '10.17487/RFC%s'%num)
        self.assertEqual(entry['year'],     '2010')
        self.assertEqual(entry['month'].lower()[0:3], 'oct')
        self.assertEqual(entry['url'],      f'https://www.rfc-editor.ietf.org/info/rfc{num}')
        #
        self.assertNotIn('day', entry)

        april1 = IndividualRfcFactory.create(
                  stream_id =       'ise',
                  states =          [('draft','rfc'),('draft-iesg','pub')],
                  std_level_id =    'inf',
                  time =            datetime.datetime(1990, 4, 1, tzinfo=ZoneInfo(settings.TIME_ZONE)),
              )
        num = april1.rfc_number
        DocEventFactory.create(
            doc=april1,
            type='published_rfc',
            time=datetime.datetime(1990, 4, 1, tzinfo=RPC_TZINFO),
        )
        #
        url = urlreverse('ietf.doc.views_doc.document_bibtex', kwargs=dict(name=april1.name))
        r = self.client.get(url)
        self.assertEqual(r.get('Content-Type'), 'text/plain; charset=utf-8')
        entry = self._parse_bibtex_response(r)["rfc%s"%num]
        self.assertEqual(entry['series'],   'Request for Comments')
        self.assertEqual(int(entry['number']),   num)
        self.assertEqual(entry['doi'],      '10.17487/RFC%s'%num)
        self.assertEqual(entry['year'],     '1990')
        self.assertEqual(entry['month'].lower()[0:3],    'apr')
        self.assertEqual(entry['day'],      '1')
        self.assertEqual(entry['url'],      f'https://www.rfc-editor.ietf.org/info/rfc{num}')

        draft = IndividualDraftFactory.create()
        docname = '%s-%s' % (draft.name, draft.rev)
        bibname = docname[6:]           # drop the 'draft-' prefix
        url = urlreverse('ietf.doc.views_doc.document_bibtex', kwargs=dict(name=draft.name))
        r = self.client.get(url)
        entry = self._parse_bibtex_response(r)[bibname]
        self.assertEqual(entry['note'],     'Work in Progress')
        self.assertEqual(entry['number'],   docname)
        self.assertEqual(entry['year'],     str(draft.pub_date().year))
        self.assertEqual(entry['month'].lower()[0:3],    draft.pub_date().strftime('%b').lower())
        self.assertEqual(entry['day'],      str(draft.pub_date().day))
        self.assertEqual(entry['url'],      settings.IDTRACKER_BASE_URL + urlreverse("ietf.doc.views_doc.document_main", kwargs=dict(name=draft.name, rev=draft.rev)))
        #
        self.assertNotIn('doi', entry)

    def test_document_bibxml(self):
        draft = IndividualDraftFactory.create()
        docname = '%s-%s' % (draft.name, draft.rev)
        for viewname in [ 'ietf.doc.views_doc.document_bibxml', 'ietf.doc.views_doc.document_bibxml_ref' ]:
            url = urlreverse(viewname, kwargs=dict(name=draft.name))
            r = self.client.get(url)
            entry = lxml.etree.fromstring(r.content)
            self.assertEqual(entry.find('./front/title').text, draft.title)
            date = entry.find('./front/date')
            self.assertEqual(date.get('year'),     str(draft.pub_date().year))
            self.assertEqual(date.get('month'),    draft.pub_date().strftime('%B'))
            self.assertEqual(date.get('day'),      str(draft.pub_date().day))
            self.assertEqual(normalize_text(entry.find('./front/abstract/t').text), normalize_text(draft.abstract))
            self.assertEqual(entry.find('./seriesInfo').get('value'), docname)
            self.assertEqual(entry.find('./seriesInfo[@name="DOI"]'), None)

    def test_trailing_hypen_digit_name_bibxml(self):
        draft = WgDraftFactory(name='draft-ietf-mars-test-2')
        docname = '%s-%s' % (draft.name, draft.rev)
        for viewname in [ 'ietf.doc.views_doc.document_bibxml', 'ietf.doc.views_doc.document_bibxml_ref' ]:
            # This will need to be adjusted if settings.URL_REGEXPS is changed
            url = urlreverse(viewname, kwargs=dict(name=draft.name[:-2], rev=draft.name[-1:]+'-'+draft.rev))
            r = self.client.get(url)
            entry = lxml.etree.fromstring(r.content)
            self.assertEqual(entry.find('./front/title').text, draft.title)
            self.assertEqual(entry.find('./seriesInfo').get('value'), docname)

class AddCommentTestCase(TestCase):
    def test_add_comment(self):
        draft = WgDraftFactory(name='draft-ietf-mars-test',group__acronym='mars')
        url = urlreverse('ietf.doc.views_doc.add_comment', kwargs=dict(name=draft.name))
        login_testing_unauthorized(self, "secretary", url)

        # normal get
        r = self.client.get(url)
        self.assertEqual(r.status_code, 200)
        q = PyQuery(unicontent(r))
        self.assertEqual(len(q('form textarea[name=comment]')), 1)

        # request resurrect
        events_before = draft.docevent_set.count()
        mailbox_before = len(outbox)
        
        r = self.client.post(url, dict(comment="This is a test."))
        self.assertEqual(r.status_code, 302)

        self.assertEqual(draft.docevent_set.count(), events_before + 1)
        self.assertEqual("This is a test.", draft.latest_event().desc)
        self.assertEqual("added_comment", draft.latest_event().type)
        self.assertEqual(len(outbox), mailbox_before + 1)
        self.assertIn("Comment added", outbox[-1]['Subject'])
        self.assertIn(draft.name, outbox[-1]['Subject'])
        self.assertIn('draft-ietf-mars-test@', outbox[-1]['To'])

        # Make sure we can also do it as IANA
        self.client.login(username="iana", password="iana+password")

        # normal get
        r = self.client.get(url)
        self.assertEqual(r.status_code, 200)
        q = PyQuery(unicontent(r))
        self.assertEqual(len(q('form textarea[name=comment]')), 1)


class TemplateTagTest(TestCase):
    def test_template_tags(self):
        import doctest
        from ietf.doc.templatetags import ietf_filters
        failures, tests = doctest.testmod(ietf_filters)
        self.assertEqual(failures, 0)

class ReferencesTest(TestCase):

    def test_references(self):
        doc1 = WgDraftFactory(name='draft-ietf-mars-test')
        doc2 = IndividualDraftFactory(name='draft-imaginary-independent-submission')
        RelatedDocument.objects.get_or_create(source=doc1,target=doc2,relationship=DocRelationshipName.objects.get(slug='refnorm'))
        url = urlreverse('ietf.doc.views_doc.document_references', kwargs=dict(name=doc1.name))
        r = self.client.get(url)
        self.assertEqual(r.status_code, 200)
        self.assertContains(r, doc2.name)
        url = urlreverse('ietf.doc.views_doc.document_referenced_by', kwargs=dict(name=doc2.name))
        r = self.client.get(url)
        self.assertEqual(r.status_code, 200)
        self.assertContains(r, doc1.name)

class GenerateDraftAliasesTests(TestCase):
    def setUp(self):
        super().setUp()
        self.doc_aliases_file = NamedTemporaryFile(delete=False, mode="w+")
        self.doc_aliases_file.close()
        self.doc_virtual_file = NamedTemporaryFile(delete=False, mode="w+")
        self.doc_virtual_file.close()
        self.saved_draft_aliases_path = settings.DRAFT_ALIASES_PATH
        self.saved_draft_virtual_path = settings.DRAFT_VIRTUAL_PATH
        settings.DRAFT_ALIASES_PATH = self.doc_aliases_file.name
        settings.DRAFT_VIRTUAL_PATH = self.doc_virtual_file.name

    def tearDown(self):
        settings.DRAFT_ALIASES_PATH = self.saved_draft_aliases_path
        settings.DRAFT_VIRTUAL_PATH = self.saved_draft_virtual_path
        os.unlink(self.doc_aliases_file.name)
        os.unlink(self.doc_virtual_file.name)
        super().tearDown()

    def testManagementCommand(self):
        a_month_ago = (timezone.now() - datetime.timedelta(30)).astimezone(RPC_TZINFO)
        a_month_ago = a_month_ago.replace(hour=0, minute=0, second=0, microsecond=0)
        ad = RoleFactory(
            name_id="ad", group__type_id="area", group__state_id="active"
        ).person
        shepherd = PersonFactory()
        author1 = PersonFactory()
        author2 = PersonFactory()
        author3 = PersonFactory()
        author4 = PersonFactory()
        author5 = PersonFactory()
        author6 = PersonFactory()
        mars = GroupFactory(type_id="wg", acronym="mars")
        marschairman = PersonFactory(user__username="marschairman")
        mars.role_set.create(
            name_id="chair", person=marschairman, email=marschairman.email()
        )
        doc1 = IndividualDraftFactory(
            authors=[author1], shepherd=shepherd.email(), ad=ad
        )
        doc2 = WgDraftFactory(
            name="draft-ietf-mars-test", group__acronym="mars", authors=[author2], ad=ad
        )
        doc3 = WgDraftFactory.create(
            name="draft-ietf-mars-finished",
            group__acronym="mars",
            authors=[author3],
            ad=ad,
            std_level_id="ps",
            states=[("draft", "rfc"), ("draft-iesg", "pub")],
            time=a_month_ago,
        )
        rfc3 = WgRfcFactory()
        DocEventFactory.create(doc=rfc3, type="published_rfc", time=a_month_ago)
        doc3.relateddocument_set.create(
            relationship_id="became_rfc", target=rfc3.docalias.first()
        )
        doc4 = WgDraftFactory.create(
            authors=[author4, author5],
            ad=ad,
            std_level_id="ps",
            states=[("draft", "rfc"), ("draft-iesg", "pub")],
            time=datetime.datetime(2010, 10, 10, tzinfo=ZoneInfo(settings.TIME_ZONE)),
        )
        rfc4 = WgRfcFactory()
        DocEventFactory.create(
            doc=rfc4,
            type="published_rfc",
            time=datetime.datetime(2010, 10, 10, tzinfo=RPC_TZINFO),
        )
        doc4.relateddocument_set.create(
            relationship_id="became_rfc", target=rfc4.docalias.first()
        )
        doc5 = IndividualDraftFactory(authors=[author6])

        args = []
        kwargs = {}
        out = io.StringIO()
        call_command("generate_draft_aliases", *args, **kwargs, stdout=out, stderr=out)
        self.assertFalse(out.getvalue())

        with open(settings.DRAFT_ALIASES_PATH) as afile:
            acontent = afile.read()
            for x in [
                "xfilter-" + doc1.name,
                "xfilter-" + doc1.name + ".ad",
                "xfilter-" + doc1.name + ".authors",
                "xfilter-" + doc1.name + ".shepherd",
                "xfilter-" + doc1.name + ".all",
                "xfilter-" + doc2.name,
                "xfilter-" + doc2.name + ".ad",
                "xfilter-" + doc2.name + ".authors",
                "xfilter-" + doc2.name + ".chairs",
                "xfilter-" + doc2.name + ".all",
                "xfilter-" + doc3.name,
                "xfilter-" + doc3.name + ".ad",
                "xfilter-" + doc3.name + ".authors",
                "xfilter-" + doc3.name + ".chairs",
                "xfilter-" + doc5.name,
                "xfilter-" + doc5.name + ".authors",
                "xfilter-" + doc5.name + ".all",
            ]:
                self.assertIn(x, acontent)

            for x in [
                "xfilter-" + doc1.name + ".chairs",
                "xfilter-" + doc2.name + ".shepherd",
                "xfilter-" + doc3.name + ".shepherd",
                "xfilter-" + doc4.name,
                "xfilter-" + doc5.name + ".shepherd",
                "xfilter-" + doc5.name + ".ad",
            ]:
                self.assertNotIn(x, acontent)

        with open(settings.DRAFT_VIRTUAL_PATH) as vfile:
            vcontent = vfile.read()
            for x in [
                ad.email_address(),
                shepherd.email_address(),
                marschairman.email_address(),
                author1.email_address(),
                author2.email_address(),
                author3.email_address(),
                author6.email_address(),
            ]:
                self.assertIn(x, vcontent)

            for x in [
                author4.email_address(),
                author5.email_address(),
            ]:
                self.assertNotIn(x, vcontent)

            for x in [
                "xfilter-" + doc1.name,
                "xfilter-" + doc1.name + ".ad",
                "xfilter-" + doc1.name + ".authors",
                "xfilter-" + doc1.name + ".shepherd",
                "xfilter-" + doc1.name + ".all",
                "xfilter-" + doc2.name,
                "xfilter-" + doc2.name + ".ad",
                "xfilter-" + doc2.name + ".authors",
                "xfilter-" + doc2.name + ".chairs",
                "xfilter-" + doc2.name + ".all",
                "xfilter-" + doc3.name,
                "xfilter-" + doc3.name + ".ad",
                "xfilter-" + doc3.name + ".authors",
                "xfilter-" + doc3.name + ".chairs",
                "xfilter-" + doc5.name,
                "xfilter-" + doc5.name + ".authors",
                "xfilter-" + doc5.name + ".all",
            ]:
                self.assertIn(x, vcontent)

            for x in [
                "xfilter-" + doc1.name + ".chairs",
                "xfilter-" + doc2.name + ".shepherd",
                "xfilter-" + doc3.name + ".shepherd",
                "xfilter-" + doc4.name,
                "xfilter-" + doc5.name + ".shepherd",
                "xfilter-" + doc5.name + ".ad",
            ]:
                self.assertNotIn(x, vcontent)

class EmailAliasesTests(TestCase):

    def setUp(self):
        super().setUp()
        WgDraftFactory(name='draft-ietf-mars-test',group__acronym='mars')
        WgDraftFactory(name='draft-ietf-ames-test',group__acronym='ames')
        RoleFactory(group__type_id='review', group__acronym='yangdoctors', name_id='secr')
        self.doc_alias_file = NamedTemporaryFile(delete=False, mode='w+')
        self.doc_alias_file.write("""# Generated by hand at 2015-02-12_16:26:45
virtual.ietf.org anything
draft-ietf-mars-test@ietf.org              xfilter-draft-ietf-mars-test
expand-draft-ietf-mars-test@virtual.ietf.org  mars-author@example.com, mars-collaborator@example.com
draft-ietf-mars-test.authors@ietf.org      xfilter-draft-ietf-mars-test.authors
expand-draft-ietf-mars-test.authors@virtual.ietf.org  mars-author@example.mars, mars-collaborator@example.mars
draft-ietf-mars-test.chairs@ietf.org      xfilter-draft-ietf-mars-test.chairs
expand-draft-ietf-mars-test.chairs@virtual.ietf.org  mars-chair@example.mars
draft-ietf-mars-test.all@ietf.org      xfilter-draft-ietf-mars-test.all
expand-draft-ietf-mars-test.all@virtual.ietf.org  mars-author@example.mars, mars-collaborator@example.mars, mars-chair@example.mars
draft-ietf-ames-test@ietf.org              xfilter-draft-ietf-ames-test
expand-draft-ietf-ames-test@virtual.ietf.org  ames-author@example.com, ames-collaborator@example.com
draft-ietf-ames-test.authors@ietf.org      xfilter-draft-ietf-ames-test.authors
expand-draft-ietf-ames-test.authors@virtual.ietf.org  ames-author@example.ames, ames-collaborator@example.ames
draft-ietf-ames-test.chairs@ietf.org      xfilter-draft-ietf-ames-test.chairs
expand-draft-ietf-ames-test.chairs@virtual.ietf.org  ames-chair@example.ames
draft-ietf-ames-test.all@ietf.org      xfilter-draft-ietf-ames-test.all
expand-draft-ietf-ames-test.all@virtual.ietf.org  ames-author@example.ames, ames-collaborator@example.ames, ames-chair@example.ames

""")
        self.doc_alias_file.close()
        self.saved_draft_virtual_path = settings.DRAFT_VIRTUAL_PATH
        settings.DRAFT_VIRTUAL_PATH = self.doc_alias_file.name

    def tearDown(self):
        settings.DRAFT_VIRTUAL_PATH = self.saved_draft_virtual_path
        os.unlink(self.doc_alias_file.name)
        super().tearDown()

    def testAliases(self):
        PersonFactory(user__username='plain')
        url = urlreverse('ietf.doc.urls.redirect.document_email', kwargs=dict(name="draft-ietf-mars-test"))
        r = self.client.get(url)
        self.assertEqual(r.status_code, 302)

        url = urlreverse('ietf.doc.views_doc.email_aliases', kwargs=dict())
        login_testing_unauthorized(self, "plain", url)
        r = self.client.get(url)
        self.assertEqual(r.status_code, 200)
        self.assertTrue(all([x in unicontent(r) for x in ['mars-test@','mars-test.authors@','mars-test.chairs@']]))
        self.assertTrue(all([x in unicontent(r) for x in ['ames-test@','ames-test.authors@','ames-test.chairs@']]))

    def testExpansions(self):
        url = urlreverse('ietf.doc.views_doc.document_email', kwargs=dict(name="draft-ietf-mars-test"))
        r = self.client.get(url)
        self.assertEqual(r.status_code, 200)
        self.assertContains(r, 'draft-ietf-mars-test.all@ietf.org')
        self.assertContains(r, 'iesg_ballot_saved')

class DocumentMeetingTests(TestCase):

    def setUp(self):
        super().setUp()
        self.group = GroupFactory(type_id='wg',state_id='active')
        self.group_chair = PersonFactory()
        self.group.role_set.create(name_id='chair',person=self.group_chair,email=self.group_chair.email())

        self.other_group = GroupFactory(type_id='wg',state_id='active')
        self.other_chair = PersonFactory()
        self.other_group.role_set.create(name_id='chair',person=self.other_chair,email=self.other_chair.email())

        today = date_today()
        cut_days = settings.MEETING_MATERIALS_DEFAULT_SUBMISSION_CORRECTION_DAYS
        self.past_cutoff = SessionFactory.create(meeting__type_id='ietf',group=self.group,meeting__date=today-datetime.timedelta(days=1+cut_days))
        self.past = SessionFactory.create(meeting__type_id='ietf',group=self.group,meeting__date=today-datetime.timedelta(days=cut_days/2))
        self.inprog = SessionFactory.create(meeting__type_id='ietf',group=self.group,meeting__date=today-datetime.timedelta(days=1))
        self.future = SessionFactory.create(meeting__type_id='ietf',group=self.group,meeting__date=today+datetime.timedelta(days=90))
        self.interim = SessionFactory.create(meeting__type_id='interim',group=self.group,meeting__date=today+datetime.timedelta(days=45))

    def test_view_document_meetings(self):
        doc = IndividualDraftFactory.create()
        doc.sessionpresentation_set.create(session=self.inprog,rev=None)
        doc.sessionpresentation_set.create(session=self.interim,rev=None)

        url = urlreverse('ietf.doc.views_doc.all_presentations', kwargs=dict(name=doc.name))
        response = self.client.get(url)
        self.assertEqual(response.status_code, 200)
        q = PyQuery(response.content)
        self.assertTrue(all([q(id) for id in ['#inprogressmeets','#futuremeets']]))
        self.assertFalse(any([q(id) for id in ['#pastmeets',]]))
        self.assertFalse(q('#addsessionsbutton'))
        self.assertFalse(q("a.btn:contains('Remove document')"))

        doc.sessionpresentation_set.create(session=self.past_cutoff,rev=None)
        doc.sessionpresentation_set.create(session=self.past,rev=None)

        self.client.login(username="secretary", password="secretary+password")
        response = self.client.get(url)
        self.assertEqual(response.status_code, 200)
        q = PyQuery(response.content)
        self.assertTrue(q('#addsessionsbutton'))
        self.assertEqual(1,len(q("#inprogressmeets a.btn-primary:contains('Remove document')")))
        self.assertEqual(1,len(q("#futuremeets a.btn-primary:contains('Remove document')")))
        self.assertEqual(1,len(q("#pastmeets a.btn-primary:contains('Remove document')")))
        self.assertEqual(1,len(q("#pastmeets a.btn-warning:contains('Remove document')")))

        self.client.login(username=self.group_chair.user.username,password='%s+password'%self.group_chair.user.username)
        response = self.client.get(url)
        self.assertEqual(response.status_code, 200)
        q = PyQuery(response.content)
        self.assertTrue(q('#addsessionsbutton'))
        self.assertEqual(1,len(q("#inprogressmeets a.btn-primary:contains('Remove document')")))
        self.assertEqual(1,len(q("#futuremeets a.btn-primary:contains('Remove document')")))
        self.assertEqual(1,len(q("#pastmeets a.btn-primary:contains('Remove document')")))
        self.assertTrue(q('#pastmeets'))
        self.assertFalse(q("#pastmeets a.btn-warning:contains('Remove document')"))

        self.client.login(username=self.other_chair.user.username,password='%s+password'%self.other_chair.user.username)
        response = self.client.get(url)
        self.assertEqual(response.status_code, 200)
        q = PyQuery(response.content)
        self.assertTrue(q('#addsessionsbutton'))
        self.assertTrue(all([q(id) for id in ['#futuremeets','#pastmeets','#inprogressmeets']]))
        self.assertFalse(q("#inprogressmeets a.btn:contains('Remove document')"))
        self.assertFalse(q("#futuremeets a.btn:contains('Remove document')"))
        self.assertFalse(q("#pastmeets a.btn:contains('Remove document')"))

    def test_edit_document_session(self):
        doc = IndividualDraftFactory.create()
        sp = doc.sessionpresentation_set.create(session=self.future,rev=None)

        url = urlreverse('ietf.doc.views_doc.edit_sessionpresentation',kwargs=dict(name='no-such-doc',session_id=sp.session_id))
        response = self.client.get(url)
        self.assertEqual(response.status_code, 404)

        url = urlreverse('ietf.doc.views_doc.edit_sessionpresentation',kwargs=dict(name=doc.name,session_id=0))
        response = self.client.get(url)
        self.assertEqual(response.status_code, 404)

        url = urlreverse('ietf.doc.views_doc.edit_sessionpresentation',kwargs=dict(name=doc.name,session_id=sp.session_id))
        response = self.client.get(url)
        self.assertEqual(response.status_code, 404)

        self.client.login(username=self.other_chair.user.username,password='%s+password'%self.other_chair.user.username)
        response = self.client.get(url)
        self.assertEqual(response.status_code, 404)
        
        self.client.login(username=self.group_chair.user.username,password='%s+password'%self.group_chair.user.username)
        response = self.client.get(url)
        self.assertEqual(response.status_code, 200)
        q = PyQuery(response.content)
        self.assertEqual(2,len(q('select#id_version option')))

        self.assertEqual(1,doc.docevent_set.count())
        response = self.client.post(url,{'version':'00','save':''})
        self.assertEqual(response.status_code, 302)
        self.assertEqual(doc.sessionpresentation_set.get(pk=sp.pk).rev,'00')
        self.assertEqual(2,doc.docevent_set.count())

    def test_edit_document_session_after_proceedings_closed(self):
        doc = IndividualDraftFactory.create()
        sp = doc.sessionpresentation_set.create(session=self.past_cutoff,rev=None)

        url = urlreverse('ietf.doc.views_doc.edit_sessionpresentation',kwargs=dict(name=doc.name,session_id=sp.session_id))
        self.client.login(username=self.group_chair.user.username,password='%s+password'%self.group_chair.user.username)
        response = self.client.get(url)
        self.assertEqual(response.status_code, 404)
        
        self.client.login(username='secretary',password='secretary+password')
        response = self.client.get(url)
        self.assertEqual(response.status_code, 200)
        q=PyQuery(response.content)
        self.assertEqual(1,len(q(".alert-warning:contains('may affect published proceedings')")))

    def test_remove_document_session(self):
        doc = IndividualDraftFactory.create()
        sp = doc.sessionpresentation_set.create(session=self.future,rev=None)

        url = urlreverse('ietf.doc.views_doc.remove_sessionpresentation',kwargs=dict(name='no-such-doc',session_id=sp.session_id))
        response = self.client.get(url)
        self.assertEqual(response.status_code, 404)

        url = urlreverse('ietf.doc.views_doc.remove_sessionpresentation',kwargs=dict(name=doc.name,session_id=0))
        response = self.client.get(url)
        self.assertEqual(response.status_code, 404)

        url = urlreverse('ietf.doc.views_doc.remove_sessionpresentation',kwargs=dict(name=doc.name,session_id=sp.session_id))
        response = self.client.get(url)
        self.assertEqual(response.status_code, 404)

        self.client.login(username=self.other_chair.user.username,password='%s+password'%self.other_chair.user.username)
        response = self.client.get(url)
        self.assertEqual(response.status_code, 404)
        
        self.client.login(username=self.group_chair.user.username,password='%s+password'%self.group_chair.user.username)
        response = self.client.get(url)
        self.assertEqual(response.status_code, 200)

        self.assertEqual(1,doc.docevent_set.count())
        response = self.client.post(url,{'remove_session':''})
        self.assertEqual(response.status_code, 302)
        self.assertFalse(doc.sessionpresentation_set.filter(pk=sp.pk).exists())
        self.assertEqual(2,doc.docevent_set.count())

    def test_remove_document_session_after_proceedings_closed(self):
        doc = IndividualDraftFactory.create()
        sp = doc.sessionpresentation_set.create(session=self.past_cutoff,rev=None)

        url = urlreverse('ietf.doc.views_doc.remove_sessionpresentation',kwargs=dict(name=doc.name,session_id=sp.session_id))
        self.client.login(username=self.group_chair.user.username,password='%s+password'%self.group_chair.user.username)
        response = self.client.get(url)
        self.assertEqual(response.status_code, 404)
        
        self.client.login(username='secretary',password='secretary+password')
        response = self.client.get(url)
        self.assertEqual(response.status_code, 200)
        q=PyQuery(response.content)
        self.assertEqual(1,len(q(".alert-warning:contains('may affect published proceedings')")))

    def test_add_document_session(self):
        doc = IndividualDraftFactory.create()

        url = urlreverse('ietf.doc.views_doc.add_sessionpresentation',kwargs=dict(name=doc.name))
        login_testing_unauthorized(self,self.group_chair.user.username,url)
        response = self.client.get(url)
        self.assertEqual(response.status_code,200)
    
        response = self.client.post(url,{'session':0,'version':'current'})
        self.assertEqual(response.status_code,200)
        q=PyQuery(response.content)
        self.assertTrue(q('.form-select.is-invalid'))

        response = self.client.post(url,{'session':self.future.pk,'version':'bogus version'})
        self.assertEqual(response.status_code,200)
        q=PyQuery(response.content)
        self.assertTrue(q('.form-select.is-invalid'))

        self.assertEqual(1,doc.docevent_set.count())
        response = self.client.post(url,{'session':self.future.pk,'version':'current'})
        self.assertEqual(response.status_code,302)
        self.assertEqual(2,doc.docevent_set.count())

    def test_get_related_meeting(self):
        """Should be able to retrieve related meeting"""
        meeting = MeetingFactory(type_id='ietf')
        session = SessionFactory(meeting=meeting)
        procmat = ProceedingsMaterialFactory(meeting=meeting)
        for doctype in DocTypeName.objects.filter(used=True):
            doc = DocumentFactory(type=doctype)
            self.assertIsNone(doc.get_related_meeting(), 'Doc does not yet have a connection to the meeting')
            # test through a session
            doc.session_set.add(session)
            doc = Document.objects.get(pk=doc.pk)
            if doc.meeting_related():
                self.assertEqual(doc.get_related_meeting(), meeting, f'{doc.type.slug} should be related to meeting')
            else:
                self.assertIsNone(doc.get_related_meeting(), f'{doc.type.slug} should not be related to meeting')
            # test with both session and procmat
            doc.proceedingsmaterial_set.add(procmat)
            doc = Document.objects.get(pk=doc.pk)
            if doc.meeting_related():
                self.assertEqual(doc.get_related_meeting(), meeting, f'{doc.type.slug} should be related to meeting')
            else:
                self.assertIsNone(doc.get_related_meeting(), f'{doc.type.slug} should not be related to meeting')
            # and test with only procmat
            doc.session_set.remove(session)
            doc = Document.objects.get(pk=doc.pk)
            if doc.meeting_related():
                self.assertEqual(doc.get_related_meeting(), meeting, f'{doc.type.slug} should be related to meeting')
            else:
                self.assertIsNone(doc.get_related_meeting(), f'{doc.type.slug} should not be related to meeting')

class ChartTests(ResourceTestCaseMixin, TestCase):
    def test_search_chart_conf(self):
        doc = IndividualDraftFactory()

        conf_url = urlreverse('ietf.doc.views_stats.chart_conf_newrevisiondocevent')

        # No qurey arguments; expect an empty json object
        r = self.client.get(conf_url)
        self.assertValidJSONResponse(r)
        self.assertEqual(unicontent(r), '{}')

        # No match
        r = self.client.get(conf_url + '?activedrafts=on&name=thisisnotadocumentname')
        self.assertValidJSONResponse(r)
        d = r.json()
        self.assertEqual(d['chart']['type'], settings.CHART_TYPE_COLUMN_OPTIONS['chart']['type'])

        r = self.client.get(conf_url + '?activedrafts=on&name=%s'%doc.name[6:12])
        self.assertValidJSONResponse(r)
        d = r.json()
        self.assertEqual(d['chart']['type'], settings.CHART_TYPE_COLUMN_OPTIONS['chart']['type'])
        self.assertEqual(len(d['series'][0]['data']), 0)

    def test_search_chart_data(self):
        doc = IndividualDraftFactory()

        data_url = urlreverse('ietf.doc.views_stats.chart_data_newrevisiondocevent')

        # No qurey arguments; expect an empty json list
        r = self.client.get(data_url)
        self.assertValidJSONResponse(r)
        self.assertEqual(unicontent(r), '[]')

        # No match
        r = self.client.get(data_url + '?activedrafts=on&name=thisisnotadocumentname')
        self.assertValidJSONResponse(r)
        d = r.json()
        self.assertEqual(unicontent(r), '[]')

        r = self.client.get(data_url + '?activedrafts=on&name=%s'%doc.name[6:12])
        self.assertValidJSONResponse(r)
        d = r.json()
        self.assertEqual(len(d), 1)
        self.assertEqual(len(d[0]), 2)

    def test_search_chart(self):
        doc = IndividualDraftFactory()

        chart_url = urlreverse('ietf.doc.views_stats.chart_newrevisiondocevent')
        r = self.client.get(chart_url)
        self.assertEqual(r.status_code, 200)

        r = self.client.get(chart_url + '?activedrafts=on&name=%s'%doc.name[6:12])
        self.assertEqual(r.status_code, 200)
        
    def test_personal_chart(self):
        person = PersonFactory.create()
        IndividualDraftFactory.create(
            authors=[person, ],
        )

        conf_url = urlreverse('ietf.doc.views_stats.chart_conf_person_drafts', kwargs=dict(id=person.id))

        r = self.client.get(conf_url)
        self.assertValidJSONResponse(r)
        d = r.json()
        self.assertEqual(d['chart']['type'], settings.CHART_TYPE_COLUMN_OPTIONS['chart']['type'])
        self.assertEqual("New Internet-Draft revisions over time for %s" % person.name, d['title']['text'])

        data_url = urlreverse('ietf.doc.views_stats.chart_data_person_drafts', kwargs=dict(id=person.id))

        r = self.client.get(data_url)
        self.assertValidJSONResponse(r)
        d = r.json()
        self.assertEqual(len(d), 1)
        self.assertEqual(len(d[0]), 2)

        page_url = urlreverse('ietf.person.views.profile', kwargs=dict(email_or_name=person.name))
        r = self.client.get(page_url)
        self.assertEqual(r.status_code, 200)
        

class FieldTests(TestCase):
    def test_searchabledocumentsfield_pre(self):
        # so far, just tests that the format expected by select2 set up
        docs = IndividualDraftFactory.create_batch(3)

        class _TestForm(Form):
            test_field = SearchableDocumentsField()
        
        form = _TestForm(initial=dict(test_field=docs))
        html = str(form)
        q = PyQuery(html)
        json_data = q('.select2-field').attr('data-pre')
        try:
            decoded = json.loads(json_data)
        except json.JSONDecodeError as e:
            self.fail('data-pre contained invalid JSON data: %s' % str(e))
        decoded_ids = [item['id'] for item in decoded]
        self.assertEqual(decoded_ids, [doc.id for doc in docs])
        for doc in docs:
            self.assertEqual(
                dict(id=doc.pk, selected=True, url=doc.get_absolute_url(), text=escape(uppercase_std_abbreviated_name(doc.name))),
                decoded[decoded_ids.index(doc.pk)],
            )

class MaterialsTests(TestCase):
    settings_temp_path_overrides = TestCase.settings_temp_path_overrides + ['AGENDA_PATH']
    def setUp(self):
        super().setUp()

        meeting_number='111'
        meeting_dir = Path(settings.AGENDA_PATH) / meeting_number
        meeting_dir.mkdir()
        agenda_dir = meeting_dir / 'agenda'
        agenda_dir.mkdir()

        group_acronym='bogons'

        # This is too much work - the factory should 
        # * build the DocumentHistory correctly 
        # * maybe do something by default with uploaded_filename
        # and there should be a more usable unit to save bits to disk (handle_file_upload isn't quite right) that tests can leverage
        uploaded_filename_00 = f'agenda-{meeting_number}-{group_acronym}-00.txt'
        uploaded_filename_01 = f'agenda-{meeting_number}-{group_acronym}-01.md'
        f = io.open(os.path.join(agenda_dir, uploaded_filename_00), 'w')
        f.write('This is some unremarkable text')
        f.close()
        f = io.open(os.path.join(agenda_dir, uploaded_filename_01), 'w')
        f.write('This links to [an unusual place](https://unusual.example).')
        f.close()

        self.doc = DocumentFactory(type_id='agenda',rev='00',group__acronym=group_acronym, newrevisiondocevent=None, name=f'agenda-{meeting_number}-{group_acronym}', uploaded_filename=uploaded_filename_00)
        e = NewRevisionDocEventFactory(doc=self.doc,rev='00')
        self.doc.save_with_history([e])
        self.doc.rev = '01'
        self.doc.uploaded_filename = uploaded_filename_01
        e = NewRevisionDocEventFactory(doc=self.doc, rev='01')
        self.doc.save_with_history([e])

        # This is necessary for the view to be able to find the document
        # which hints that the view has an issue : if a materials document is taken out of all SessionPresentations, it is no longer accessible by this view
        SessionPresentationFactory(session__meeting__number=meeting_number, session__group=self.doc.group, document=self.doc)

    def test_markdown_and_text(self):
        url = urlreverse("ietf.doc.views_doc.document_main", kwargs=dict(name=self.doc.name,rev='00'))
        r = self.client.get(url)
        self.assertEqual(r.status_code,200)
        q = PyQuery(r.content)
        self.assertTrue(q('#materials-content pre'))

        url = urlreverse("ietf.doc.views_doc.document_main", kwargs=dict(name=self.doc.name,rev='01'))
        r = self.client.get(url)
        self.assertEqual(r.status_code,200)
        q = PyQuery(r.content)
        self.assertEqual(q('#materials-content .card-body a').attr['href'],'https://unusual.example')

class Idnits2SupportTests(TestCase):
    settings_temp_path_overrides = TestCase.settings_temp_path_overrides + ['DERIVED_DIR']

    def test_obsoleted(self):
        rfc = WgRfcFactory(rfc_number=1001)
        WgRfcFactory(rfc_number=1003,relations=[('obs',rfc)])
        rfc = WgRfcFactory(rfc_number=1005)
        WgRfcFactory(rfc_number=1007,relations=[('obs',rfc)])

        url = urlreverse('ietf.doc.views_doc.idnits2_rfcs_obsoleted')
        r = self.client.get(url)
        self.assertEqual(r.status_code, 404)
        call_command('generate_idnits2_rfcs_obsoleted')
        url = urlreverse('ietf.doc.views_doc.idnits2_rfcs_obsoleted')
        r = self.client.get(url)
        self.assertEqual(r.status_code, 200)
        self.assertEqual(r.content, b'1001 1003\n1005 1007\n')

    def test_rfc_status(self):
        for slug in ('bcp', 'ds', 'exp', 'hist', 'inf', 'std', 'ps', 'unkn'):
            WgRfcFactory(std_level_id=slug)
        url = urlreverse('ietf.doc.views_doc.idnits2_rfc_status')
        r = self.client.get(url)
        self.assertEqual(r.status_code,404)
        call_command('generate_idnits2_rfc_status')
        r = self.client.get(url)
        self.assertEqual(r.status_code,200)
        blob = unicontent(r).replace('\n','')
        self.assertEqual(blob[6312-1],'O')

    def test_idnits2_state(self):
        rfc = WgRfcFactory()
        draft = WgDraftFactory()
        draft.relateddocument_set.create(relationship_id="became_rfc", target=rfc.docalias.first())
        url = urlreverse('ietf.doc.views_doc.idnits2_state', kwargs=dict(name=rfc.canonical_name()))
        r = self.client.get(url)
        self.assertEqual(r.status_code, 200)
        self.assertContains(r,'rfcnum')

        draft = WgDraftFactory()
        url = urlreverse('ietf.doc.views_doc.idnits2_state', kwargs=dict(name=draft.canonical_name()))
        r = self.client.get(url)
        self.assertEqual(r.status_code, 200)
        self.assertNotContains(r,'rfcnum')
        self.assertContains(r,'Unknown')

        draft = WgDraftFactory(intended_std_level_id='ps')
        url = urlreverse('ietf.doc.views_doc.idnits2_state', kwargs=dict(name=draft.canonical_name()))
        r = self.client.get(url)
        self.assertEqual(r.status_code, 200)
        self.assertContains(r,'Proposed')


class RawIdTests(TestCase):

    def __init__(self, *args, **kwargs):
        self.view = "ietf.doc.views_doc.document_raw_id"
        self.mimetypes = {'txt':'text/plain','html':'text/html','xml':'application/xml'}
        super(self.__class__, self).__init__(*args, **kwargs)

    def should_succeed(self, argdict):
        url = urlreverse(self.view, kwargs=argdict)
        r = self.client.get(url, skip_verify=True)  # do not verify HTML, they're faked anyway
        self.assertEqual(r.status_code,200)
        self.assertEqual(r.get('Content-Type'),f"{self.mimetypes[argdict.get('ext','txt')]};charset=utf-8")

    def should_404(self, argdict):
        url = urlreverse(self.view, kwargs=argdict)
        r = self.client.get(url)
        self.assertEqual(r.status_code, 404)

    def test_raw_id(self):
        draft = WgDraftFactory(create_revisions=range(0,2))

        dir = settings.INTERNET_ALL_DRAFTS_ARCHIVE_DIR
        for r in range(0,2):
            rev = f'{r:02d}'
            (Path(dir) / f'{draft.name}-{rev}.txt').touch()
            if r == 1:
                (Path(dir) / f'{draft.name}-{rev}.html').touch()
                (Path(dir) / f'{draft.name}-{rev}.xml').touch()

        self.should_succeed(dict(name=draft.name))
        for ext in ('txt', 'html', 'xml'):
            self.should_succeed(dict(name=draft.name, ext=ext))
            self.should_succeed(dict(name=draft.name, rev='01', ext=ext))
        self.should_404(dict(name=draft.name, ext='pdf'))

        self.should_succeed(dict(name=draft.name, rev='00'))
        self.should_succeed(dict(name=draft.name, rev='00',ext='txt'))
        self.should_404(dict(name=draft.name, rev='00',ext='html'))

    # test_raw_id_rfc intentionally removed
    # an rfc is no longer a pseudo-version of a draft.

    def test_non_draft(self):
        for doc in [CharterFactory(), WgRfcFactory()]:
            self.should_404(dict(name=doc.name))

class PdfizedTests(TestCase):

    def __init__(self, *args, **kwargs):
        self.view = "ietf.doc.views_doc.document_pdfized"
        super(self.__class__, self).__init__(*args, **kwargs)

    def should_succeed(self, argdict):
        url = urlreverse(self.view, kwargs=argdict)
        r = self.client.get(url)
        self.assertEqual(r.status_code,200)
        self.assertEqual(r.get('Content-Type'),'application/pdf;charset=utf-8')

    def should_404(self, argdict):
        url = urlreverse(self.view, kwargs=argdict)
        r = self.client.get(url)
        self.assertEqual(r.status_code, 404)

    # This takes a _long_ time (32s on a 2022 m1 macbook pro) - is it worth what it covers?
    def test_pdfized(self):
        rfc = WgRfcFactory()
        draft = WgDraftFactory(create_revisions=range(0,2))
        draft.relateddocument_set.create(relationship_id="became_rfc", target=rfc.docalias.first())

        dir = settings.RFC_PATH
        with (Path(dir) / f'{rfc.name}.txt').open('w') as f:
            f.write('text content')
        dir = settings.INTERNET_ALL_DRAFTS_ARCHIVE_DIR
        for r in range(0,2):
            with (Path(dir) / f'{draft.name}-{r:02d}.txt').open('w') as f:
                f.write('text content')

        self.should_succeed(dict(name=rfc.name))
        self.should_succeed(dict(name=draft.name))
        for r in range(0,2):
            self.should_succeed(dict(name=draft.name,rev=f'{r:02d}'))
            for ext in ('pdf','txt','html','anythingatall'):
                self.should_succeed(dict(name=draft.name,rev=f'{r:02d}',ext=ext))
        self.should_404(dict(name=draft.name,rev='02'))

class NotifyValidationTests(TestCase):
    def test_notify_validation(self):
        valid_values = [
            "foo@example.com, bar@example.com",
            "Foo Bar <foobar@example.com>, baz@example.com",
            "foo@example.com, ,bar@example.com,", # We're ignoring extra commas
            "foo@example.com\nbar@example.com", # Yes, we're quietly accepting a newline as a comma
        ]
        bad_nameaddr_values = [
            "@example.com",
            "foo",
            "foo@",
            "foo bar foobar@example.com",
        ]
        duplicate_values = [
            "foo@bar.com, bar@baz.com, foo@bar.com",
            "Foo <foo@bar.com>, foobar <foo@bar.com>",
        ]
        both_duplicate_and_bad_values = [
            "foo@example.com, bar@, Foo <foo@example.com>",
            "Foo <@example.com>, Bar <@example.com>",
        ]
        for v in valid_values:
            self.assertTrue(NotifyForm({"notify": v}).is_valid())
        for v in bad_nameaddr_values:
            f = NotifyForm({"notify": v})
            self.assertFalse(f.is_valid())
            self.assertTrue("Invalid addresses" in f.errors["notify"][0])
            self.assertFalse("Duplicate addresses" in f.errors["notify"][0])
        for v in duplicate_values:
            f = NotifyForm({"notify": v})
            self.assertFalse(f.is_valid())
            self.assertFalse("Invalid addresses" in f.errors["notify"][0])
            self.assertTrue("Duplicate addresses" in f.errors["notify"][0])
        for v in both_duplicate_and_bad_values:
            f = NotifyForm({"notify": v})
            self.assertFalse(f.is_valid())
            self.assertTrue("Invalid addresses" in f.errors["notify"][0])
            self.assertTrue("Duplicate addresses" in f.errors["notify"][0])

class CanRequestConflictReviewTests(TestCase):
    def test_gets_request_conflict_review_action_button(self):
        ise_draft = IndividualDraftFactory(stream_id="ise")
        irtf_draft = RgDraftFactory()

        # This is blunt, trading off precision for time. A more thorough test would ensure
        # that the text is in a button and that the correct link is absent/present as well.

        target_string = "Begin IETF conflict review"

        url = urlreverse("ietf.doc.views_doc.document_main", kwargs=dict(name=irtf_draft.name))
        r = self.client.get(url)
        self.assertNotContains(r, target_string)
        self.client.login(username="secretary", password="secretary+password")
        r = self.client.get(url)
        self.assertContains(r, target_string)
        self.client.logout()
        self.client.login(username="irtf-chair", password="irtf-chair+password")
        r = self.client.get(url)
        self.assertContains(r, target_string)
        self.client.logout()
        self.client.login(username="ise-chair", password="ise-chair+password")
        r = self.client.get(url)
        self.assertNotContains(r, target_string)
        self.client.logout()

        url = urlreverse("ietf.doc.views_doc.document_main", kwargs=dict(name=ise_draft.name))
        r = self.client.get(url)
        self.assertNotContains(r, target_string)
        self.client.login(username="secretary", password="secretary+password")
        r = self.client.get(url)
        self.assertContains(r, target_string)
        self.client.logout()
        self.client.login(username="irtf-chair", password="irtf-chair+password")
        r = self.client.get(url)
        self.assertNotContains(r, target_string)
        self.client.logout()
        self.client.login(username="ise-chair", password="ise-chair+password")
        r = self.client.get(url)
        self.assertContains(r, target_string)
<|MERGE_RESOLUTION|>--- conflicted
+++ resolved
@@ -626,7 +626,6 @@
         # Docs for testing relationships. Does not test 'possibly-replaces'. The 'replaced_by' direction
         # is tested separately below.
         replaced = IndividualDraftFactory()
-<<<<<<< HEAD
         draft.relateddocument_set.create(relationship_id='replaces',source=draft,target=replaced)
         obsoleted = IndividualDraftFactory()
         draft.relateddocument_set.create(relationship_id='obs',source=draft,target=obsoleted)
@@ -636,9 +635,6 @@
         draft.relateddocument_set.create(relationship_id='updates',source=draft,target=updated)
         updated_by = IndividualDraftFactory()
         updated_by.relateddocument_set.create(relationship_id='updates',source=obsoleted_by,target=draft)
-=======
-        draft.relateddocument_set.create(relationship_id='replaces',source=draft,target=replaced.docalias.first())
->>>>>>> 9bf0063f
 
         DocExtResourceFactory(doc=draft)
 
@@ -1554,13 +1550,8 @@
         statchg = StatusChangeFactory()
         r = self.client.get(urlreverse("ietf.doc.views_doc.document_main", kwargs=dict(name=statchg.name)))
         self.assertEqual(r.status_code, 200)
-<<<<<<< HEAD
         r = self.client.get(urlreverse("ietf.doc.views_doc.document_main", kwargs=dict(name=statchg.relateddocument_set.first().target)))
-        self.assertEqual(r.status_code, 302)
-=======
-        r = self.client.get(urlreverse("ietf.doc.views_doc.document_main", kwargs=dict(name=statchg.relateddocument_set.first().target.document.name)))
-        self.assertEqual(r.status_code, 200)
->>>>>>> 9bf0063f
+        self.assertEqual(r.status_code, 200)
 
     def test_document_charter(self):
         CharterFactory(name='charter-ietf-mars')

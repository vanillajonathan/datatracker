# Copyright The IETF Trust 2007, All Rights Reserved

import datetime, os

from django.db import models
from django.core.exceptions import ValidationError
from django.core.urlresolvers import reverse as urlreverse
from django.core.validators import URLValidator
from django.contrib.contenttypes.models import ContentType
from django.conf import settings
from django.utils.html import mark_safe

import debug                            # pyflakes:ignore

from ietf.group.models import Group
from ietf.name.models import ( DocTypeName, DocTagName, StreamName, IntendedStdLevelName, StdLevelName,
    DocRelationshipName, DocReminderTypeName, BallotPositionName )
from ietf.person.models import Email, Person
from ietf.utils.admin import admin_link


class StateType(models.Model):
    slug = models.CharField(primary_key=True, max_length=30) # draft, draft-iesg, charter, ...
    label = models.CharField(max_length=255, help_text="Label that should be used (e.g. in admin) for state drop-down for this type of state") # State, IESG state, WG state, ...

    def __unicode__(self):
        return self.slug

class State(models.Model):
    type = models.ForeignKey(StateType)
    slug = models.SlugField()
    name = models.CharField(max_length=255)
    used = models.BooleanField(default=True)
    desc = models.TextField(blank=True)
    order = models.IntegerField(default=0)

    next_states = models.ManyToManyField('State', related_name="previous_states", blank=True)

    def __unicode__(self):
        return self.name
    
    class Meta:
        ordering = ["type", "order"]

IESG_BALLOT_ACTIVE_STATES = ("lc", "writeupw", "goaheadw", "iesg-eva", "defer")
IESG_SUBSTATE_TAGS = ('point', 'ad-f-up', 'need-rev', 'extpty')

class DocumentInfo(models.Model):
    """Any kind of document.  Draft, RFC, Charter, IPR Statement, Liaison Statement"""
    time = models.DateTimeField(default=datetime.datetime.now) # should probably have auto_now=True

    type = models.ForeignKey(DocTypeName, blank=True, null=True) # Draft, Agenda, Minutes, Charter, Discuss, Guideline, Email, Review, Issue, Wiki, External ...
    title = models.CharField(max_length=255)

    states = models.ManyToManyField(State, blank=True) # plain state (Active/Expired/...), IESG state, stream state
    tags = models.ManyToManyField(DocTagName, blank=True, null=True) # Revised ID Needed, ExternalParty, AD Followup, ...
    stream = models.ForeignKey(StreamName, blank=True, null=True) # IETF, IAB, IRTF, Independent Submission
    group = models.ForeignKey(Group, blank=True, null=True) # WG, RG, IAB, IESG, Edu, Tools

    abstract = models.TextField(blank=True)
    rev = models.CharField(verbose_name="revision", max_length=16, blank=True)
    pages = models.IntegerField(blank=True, null=True)
    order = models.IntegerField(default=1, blank=True)
    intended_std_level = models.ForeignKey(IntendedStdLevelName, verbose_name="Intended standardization level", blank=True, null=True)
    std_level = models.ForeignKey(StdLevelName, verbose_name="Standardization level", blank=True, null=True)
    ad = models.ForeignKey(Person, verbose_name="area director", related_name='ad_%(class)s_set', blank=True, null=True)
    shepherd = models.ForeignKey(Email, related_name='shepherd_%(class)s_set', blank=True, null=True)
    expires = models.DateTimeField(blank=True, null=True)
    notify = models.CharField(max_length=255, blank=True)
    external_url = models.URLField(blank=True) # Should be set for documents with type 'External'.
    note = models.TextField(blank=True)
    internal_comments = models.TextField(blank=True)

    def file_extension(self):
        _,ext = os.path.splitext(self.external_url)
        return ext.lstrip(".").lower()

    def get_file_path(self):

        if self.type_id == "draft":
            return settings.INTERNET_DRAFT_PATH
        elif self.type_id in ("agenda", "minutes", "slides", "bluesheets") and self.meeting_related():
            doc = self.doc if isinstance(self, DocHistory) else self
            meeting = doc.session_set.first().meeting
            return os.path.join(meeting.get_materials_path(), self.type_id) + "/"
        elif self.type_id == "charter":
            return settings.CHARTER_PATH
        elif self.type_id == "conflrev": 
            return settings.CONFLICT_REVIEW_PATH
        elif self.type_id == "statchg":
            return settings.STATUS_CHANGE_PATH
        else:
            return settings.DOCUMENT_PATH_PATTERN.format(doc=self)

    def href(self):
        # If self.external_url truly is an url, use it.  This is a change from
        # the earlier resulution order, but there's at the moment one single
        # instance which matches this (with correct results), so we won't
        # break things all over the place.
        # XXX TODO: move all non-URL 'external_url' values into a field which is
        # better named, or regularize the filename based on self.name
        validator = URLValidator()
        try:
            validator(self.external_url)
            return self.external_url
        except ValidationError:
            pass

        meeting_related = self.meeting_related()

        settings_var = settings.DOC_HREFS
        if meeting_related:
            settings_var = settings.MEETING_DOC_HREFS

        try:
            format = settings_var[self.type_id]
        except KeyError:
            if len(self.external_url):
                return self.external_url
            return None

        meeting = None
        if meeting_related:
            doc = self.doc if isinstance(self, DocHistory) else self
            meeting = doc.session_set.first().meeting

        return format.format(doc=self,meeting=meeting)

    def set_state(self, state):
        """Switch state type implicit in state to state. This just
        sets the state, doesn't log the change."""
        already_set = self.states.filter(type=state.type)
        others = [s for s in already_set if s != state]
        if others:
            self.states.remove(*others)
        if state not in already_set:
            self.states.add(state)
        self.state_cache = None # invalidate cache

    def unset_state(self, state_type):
        """Unset state of type so no state of that type is any longer set."""
        self.states.remove(*self.states.filter(type=state_type))
        self.state_cache = None # invalidate cache

    def get_state(self, state_type=None):
        """Get state of type, or default state for document type if
        not specified. Uses a local cache to speed multiple state
        reads up."""
        if self.pk == None: # states is many-to-many so not in database implies no state
            return None

        if state_type == None:
            state_type = self.type_id

        if not hasattr(self, "state_cache") or self.state_cache == None:
            self.state_cache = {}
            for s in self.states.all():
                self.state_cache[s.type_id] = s

        return self.state_cache.get(state_type, None)

    def get_state_slug(self, state_type=None):
        """Get state of type, or default if not specified, returning
        the slug of the state or None. This frees the caller of having
        to check against None before accessing the slug for a
        comparison."""
        s = self.get_state(state_type)
        if s:
            return s.slug
        else:
            return None

    def friendly_state(self):
        """ Return a concise text description of the document's current state."""
        state = self.get_state()
        if not state:
            return "Unknown state"
    
        if self.type_id == 'draft':
            iesg_state = self.get_state("draft-iesg")
            iesg_state_summary = None
            if iesg_state:
                iesg_substate = [t for t in self.tags.all() if t.slug in IESG_SUBSTATE_TAGS]
                # There really shouldn't be more than one tag in iesg_substate, but this will do something sort-of-sensible if there is
                iesg_state_summary = iesg_state.name
                if iesg_substate:
                     iesg_state_summary = iesg_state_summary + "::"+"::".join(tag.name for tag in iesg_substate)
             
            if state.slug == "rfc":
                return "RFC %s (%s)" % (self.rfc_number(), self.std_level)
            elif state.slug == "repl":
                rs = self.related_that("replaces")
                if rs:
                    return mark_safe("Replaced by " + ", ".join("<a href=\"%s\">%s</a>" % (urlreverse('doc_view', kwargs=dict(name=alias.document)), alias.document) for alias in rs))
                else:
                    return "Replaced"
            elif state.slug == "active":
                if iesg_state:
                    if iesg_state.slug == "dead":
                        # Many drafts in the draft-iesg "Dead" state are not dead
                        # in other state machines; they're just not currently under 
                        # IESG processing. Show them as "I-D Exists (IESG: Dead)" instead...
                        return "I-D Exists (IESG: %s)" % iesg_state_summary
                    elif iesg_state.slug == "lc":
                        e = self.latest_event(LastCallDocEvent, type="sent_last_call")
                        if e:
                            return iesg_state_summary + " (ends %s)" % e.expires.date().isoformat()
    
                    return iesg_state_summary
                else:
                    return "I-D Exists"
            else:
                if iesg_state and iesg_state.slug == "dead":
                    return state.name + " (IESG: %s)" % iesg_state_summary
                # Expired/Withdrawn by Submitter/IETF
                return state.name
        else:
            return state.name

    def author_list(self):
        return ", ".join(email.address for email in self.authors.all())

    # This, and several other ballot related functions here, assume that there is only one active ballot for a document at any point in time.
    # If that assumption is violated, they will only expose the most recently created ballot
    def ballot_open(self, ballot_type_slug):
        e = self.latest_event(BallotDocEvent, ballot_type__slug=ballot_type_slug)
        return e and not e.type == "closed_ballot"

    def active_ballot(self):
        """Returns the most recently created ballot if it isn't closed."""
        ballot = self.latest_event(BallotDocEvent, type__in=("created_ballot", "closed_ballot"))
        if ballot and ballot.type == "created_ballot":
            return ballot
        else:
            return None

    def has_rfc_editor_note(self):
        e = self.latest_event(WriteupDocEvent, type="changed_rfc_editor_note_text")
        return e != None and (e.text != "")

    def meeting_related(self):
        answer = False
        if self.type_id in ("agenda","minutes","bluesheets","slides","recording"):
            answer =  (self.name.split("-")[1] == "interim"
                       or (self if isinstance(self, Document) else self.doc).session_set.exists())
            if self.type_id in ("slides",):
                answer =  answer and self.get_state_slug('reuse_policy')=='single'
        return answer

    def relations_that(self, relationship):
        """Return the related-document objects that describe a given relationship targeting self."""
        if isinstance(relationship, str):
            relationship = [ relationship ]
        if isinstance(relationship, tuple):
            relationship = list(relationship)
        if not isinstance(relationship, list):
            raise TypeError("Expected a string, tuple or list, received %s" % type(relationship))
        if isinstance(self, Document):
            return RelatedDocument.objects.filter(target__document=self, relationship__in=relationship).select_related('source')
        elif isinstance(self, DocHistory):
            return RelatedDocHistory.objects.filter(target__document=self, relationship__in=relationship).select_related('source')
        else:
            return RelatedDocument.objects.none()

    def all_relations_that(self, relationship, related=None):
        if not related:
            related = []
        rels = self.relations_that(relationship)
        for r in rels:
            if not r in related:
                related += [ r ]
                related = r.source.all_relations_that(relationship, related)
        return related

    def relations_that_doc(self, relationship):
        """Return the related-document objects that describe a given relationship from self to other documents."""
        if isinstance(relationship, str):
            relationship = [ relationship ]
        if isinstance(relationship, tuple):
            relationship = list(relationship)
        if not isinstance(relationship, list):
            raise TypeError("Expected a string, tuple or list, received %s" % type(relationship))
        if isinstance(self, Document):
            return RelatedDocument.objects.filter(source=self, relationship__in=relationship).select_related('target__document')
        elif isinstance(self, DocHistory):
            return RelatedDocHistory.objects.filter(source=self, relationship__in=relationship).select_related('target__document')
        else:
            return RelatedDocument.objects.none()
 

    def all_relations_that_doc(self, relationship, related=None):
        if not related:
            related = []
        rels = self.relations_that_doc(relationship)
        for r in rels:
            if not r in related:
                related += [ r ]
                related = r.target.document.all_relations_that_doc(relationship, related)
        return related

    def related_that(self, relationship):
        return list(set([x.source.docalias_set.get(name=x.source.name) for x in self.relations_that(relationship)]))

    def all_related_that(self, relationship, related=None):
        return list(set([x.source.docalias_set.get(name=x.source.name) for x in self.all_relations_that(relationship)]))

    def related_that_doc(self, relationship):
        return list(set([x.target for x in self.relations_that_doc(relationship)]))

    def all_related_that_doc(self, relationship, related=None):
        return list(set([x.target for x in self.all_relations_that_doc(relationship)]))

    class Meta:
        abstract = True

STATUSCHANGE_RELATIONS = ('tops','tois','tohist','toinf','tobcp','toexp')

class RelatedDocument(models.Model):
    source = models.ForeignKey('Document')
    target = models.ForeignKey('DocAlias')
    relationship = models.ForeignKey(DocRelationshipName)
    def action(self):
        return self.relationship.name
    def __unicode__(self):
        return u"%s %s %s" % (self.source.name, self.relationship.name.lower(), self.target.name)

    def is_downref(self):

        if self.source.type.slug!='draft' or self.relationship.slug not in ['refnorm','refold','refunk']:
            return None

        if self.source.get_state().slug == 'rfc':
            source_lvl = self.source.std_level.slug if self.source.std_level else None
        elif self.source.intended_std_level:
            source_lvl = self.source.intended_std_level.slug
        else:
            source_lvl = None

        if source_lvl not in ['bcp','ps','ds','std']:
            return None

        if self.target.document.get_state().slug == 'rfc':
            if not self.target.document.std_level:
                target_lvl = 'unkn'
            else:
                target_lvl = self.target.document.std_level.slug
        else:
            if not self.target.document.intended_std_level:
                target_lvl = 'unkn'
            else:
                target_lvl = self.target.document.intended_std_level.slug

        rank = { 'ps':1, 'ds':2, 'std':3, 'bcp':3 }

        if ( target_lvl not in rank ) or ( rank[target_lvl] < rank[source_lvl] ):
            if self.relationship.slug == 'refnorm' and target_lvl!='unkn':
                return "Downref"
            else:
                return "Possible Downref"

        return None

class DocumentAuthor(models.Model):
    document = models.ForeignKey('Document')
    author = models.ForeignKey(Email, help_text="Email address used by author for submission")
    order = models.IntegerField(default=1)

    def __unicode__(self):
        return u"%s %s (%s)" % (self.document.name, self.author.get_name(), self.order)

    class Meta:
        ordering = ["document", "order"]
    
class Document(DocumentInfo):
    name = models.CharField(max_length=255, primary_key=True)           # immutable
    authors = models.ManyToManyField(Email, through=DocumentAuthor, blank=True)

    def __unicode__(self):
        return self.name

    def get_absolute_url(self):
        name = self.name
        if self.type_id == "draft" and self.get_state_slug() == "rfc":
            name = self.canonical_name()
        elif self.type_id in ('slides','agenda','minutes','bluesheets','recording'):
            session = self.session_set.first()
            if session:
                meeting = session.meeting
                if self.type_id == 'recording':
                    url = self.external_url
                else:
                    if self.type_id in ('agenda','minutes'):
                        filename = os.path.splitext(self.external_url)[0]
                    else:
                        filename = self.external_url
                    url = '%sproceedings/%s/%s/%s' % (settings.IETF_HOST_URL,meeting.number,self.type_id,filename)
                return url
        return urlreverse('doc_view', kwargs={ 'name': name }, urlconf="ietf.urls")


    def file_tag(self):
        return u"<%s>" % self.filename_with_rev()

    def filename_with_rev(self):
        return u"%s-%s.txt" % (self.name, self.rev)
    
    def latest_event(self, *args, **filter_args):
        """Get latest event of optional Python type and with filter
        arguments, e.g. d.latest_event(type="xyz") returns an DocEvent
        while d.latest_event(WriteupDocEvent, type="xyz") returns a
        WriteupDocEvent event."""
        model = args[0] if args else DocEvent
        e = model.objects.filter(doc=self).filter(**filter_args).order_by('-time', '-id')[:1]
        return e[0] if e else None

    def canonical_name(self):
        from ietf.doc.utils_charter import charter_name_for_group # Imported locally to avoid circular imports
        name = self.name
        if self.type_id == "draft" and self.get_state_slug() == "rfc":
            a = self.docalias_set.filter(name__startswith="rfc")
            if a:
                name = a[0].name
        elif self.type_id == "charter":
            try:
                name = charter_name_for_group(self.chartered_group)
            except Group.DoesNotExist:
                pass
        return name

    def canonical_docalias(self):
        return self.docalias_set.get(name=self.name)

    def display_name(self):
        name = self.canonical_name()
        if name.startswith('rfc'):
            name = name.upper()
        return name

    def save_with_history(self, events):
        """Save document and put a snapshot in the history models where they
        can be retrieved later. You must pass in at least one event
        with a description of what happened."""

        assert events, "You must always add at least one event to describe the changes in the history log"
        self.time = max(self.time, events[0].time)

        self._has_an_event_so_saving_is_allowed = True
        self.save()
        del self._has_an_event_so_saving_is_allowed

        from ietf.doc.utils import save_document_in_history
        save_document_in_history(self)

    def save(self, *args, **kwargs):
        # if there's no primary key yet, we can allow the save to go
        # through to break the cycle between the document and any
        # events
        assert kwargs.get("force_insert", False) or getattr(self, "_has_an_event_so_saving_is_allowed", None), "Use .save_with_history to save documents"
        super(Document, self).save(*args, **kwargs)

    def telechat_date(self, e=None):
        if not e:
            e = self.latest_event(TelechatDocEvent, type="scheduled_for_telechat")
        return e.telechat_date if e and e.telechat_date and e.telechat_date >= datetime.date.today() else None

    def area_acronym(self):
        g = self.group
        if g:
            if g.type_id == "area":
                return g.acronym
            elif g.type_id != "individ" and g.parent:
                return g.parent.acronym
        else:
            return None
    
    def group_acronym(self):
        g = self.group
        if g and g.type_id != "area":
            return g.acronym
        else:
            return "none"

    def returning_item(self):
        e = self.latest_event(TelechatDocEvent, type="scheduled_for_telechat")
        return e.returning_item if e else None

    # This is brittle. Resist the temptation to make it more brittle by combining the search against those description
    # strings to one command. It is coincidence that those states have the same description - one might change.
    # Also, this needs further review - is it really the case that there would be no other changed_document events
    # between when the state was changed to defer and when some bit of code wants to know if we are deferred? Why
    # isn't this just returning whether the state is currently a defer state for that document type?
    def active_defer_event(self):
        if self.type_id == "draft" and self.get_state_slug("draft-iesg") == "defer":
            return self.latest_event(type="changed_state", desc__icontains="State changed to <b>IESG Evaluation - Defer</b>")
        elif self.type_id == "conflrev" and self.get_state_slug("conflrev") == "defer":
            return self.latest_event(type="changed_state", desc__icontains="State changed to <b>IESG Evaluation - Defer</b>")
        elif self.type_id == "statchg" and self.get_state_slug("statchg") == "defer":
            return self.latest_event(type="changed_state", desc__icontains="State changed to <b>IESG Evaluation - Defer</b>")
        return None

    def most_recent_ietflc(self):
        """Returns the most recent IETF LastCallDocEvent for this document"""
        return self.latest_event(LastCallDocEvent,type="sent_last_call")

    def displayname_with_link(self):
        return mark_safe('<a href="%s">%s-%s</a>' % (self.get_absolute_url(), self.name , self.rev))

    def rfc_number(self):
        n = self.canonical_name()
        return n[3:] if n.startswith("rfc") else None

    def ipr(self,states=('posted','removed')):
        """Returns the IPR disclosures against this document (as a queryset over IprDocRel)."""
        from ietf.ipr.models import IprDocRel
        return IprDocRel.objects.filter(document__document=self,disclosure__state__in=states)

    def related_ipr(self):
        """Returns the IPR disclosures against this document and those documents this
        document directly or indirectly obsoletes or replaces
        """
        from ietf.ipr.models import IprDocRel
        iprs = IprDocRel.objects.filter(document__in=list(self.docalias_set.all())+self.all_related_that_doc(['obs','replaces'])).filter(disclosure__state__in=['posted','removed']).values_list('disclosure', flat=True).distinct()
        return iprs

    def future_presentations(self):
        """ returns related SessionPresentation objects for meetings that
            have not yet ended. This implementation allows for 2 week meetings """
        candidate_presentations = self.sessionpresentation_set.filter(session__meeting__date__gte=datetime.date.today()-datetime.timedelta(days=15))
        return sorted([pres for pres in candidate_presentations if pres.session.meeting.end_date()>=datetime.date.today()], key=lambda x:x.session.meeting.date)

    def last_presented(self):
        """ returns related SessionPresentation objects for the most recent meeting in the past"""
        # Assumes no two meetings have the same start date - if the assumption is violated, one will be chosen arbitrariy
        candidate_presentations = self.sessionpresentation_set.filter(session__meeting__date__lte=datetime.date.today())
        candidate_meetings = set([p.session.meeting for p in candidate_presentations if p.session.meeting.end_date()<datetime.date.today()])
        if candidate_meetings:
            mtg = sorted(list(candidate_meetings),key=lambda x:x.date,reverse=True)[0]
            return self.sessionpresentation_set.filter(session__meeting=mtg)
        else:
            return None

    def submission(self):
        s = self.submission_set.filter(rev=self.rev)
        s = s.first()
        return s

class RelatedDocHistory(models.Model):
    source = models.ForeignKey('DocHistory')
    target = models.ForeignKey('DocAlias', related_name="reversely_related_document_history_set")
    relationship = models.ForeignKey(DocRelationshipName)
    def __unicode__(self):
        return u"%s %s %s" % (self.source.doc.name, self.relationship.name.lower(), self.target.name)

class DocHistoryAuthor(models.Model):
    document = models.ForeignKey('DocHistory')
    author = models.ForeignKey(Email)
    order = models.IntegerField()

    def __unicode__(self):
        return u"%s %s (%s)" % (self.document.doc.name, self.author.get_name(), self.order)

    class Meta:
        ordering = ["document", "order"]

class DocHistory(DocumentInfo):
    doc = models.ForeignKey(Document, related_name="history_set")
    # the name here is used to capture the canonical name at the time
    # - it would perhaps be more elegant to simply call the attribute
    # canonical_name and replace the function on Document with a
    # property
    name = models.CharField(max_length=255)
    authors = models.ManyToManyField(Email, through=DocHistoryAuthor, blank=True)
    def __unicode__(self):
        return unicode(self.doc.name)

    def canonical_name(self):
        return self.name

    def latest_event(self, *args, **kwargs):
        kwargs["time__lte"] = self.time
        return self.doc.latest_event(*args, **kwargs)

    def future_presentations(self):
        return self.doc.future_presentations()

    def last_presented(self):
        return self.doc.last_presented()

    @property
    def groupmilestone_set(self):
        return self.doc.groupmilestone_set

    @property
    def docalias_set(self):
        return self.doc.docalias_set

    class Meta:
        verbose_name = "document history"
        verbose_name_plural = "document histories"

class DocAlias(models.Model):
    """This is used for documents that may appear under multiple names,
    and in particular for RFCs, which for continuity still keep the
    same immutable Document.name, in the tables, but will be referred
    to by RFC number, primarily, after achieving RFC status.
    """
    name = models.CharField(max_length=255, primary_key=True)
    document = models.ForeignKey(Document)
    def __unicode__(self):
        return "%s-->%s" % (self.name, self.document.name)
    document_link = admin_link("document")
    class Meta:
        verbose_name = "document alias"
        verbose_name_plural = "document aliases"

class DocReminder(models.Model):
    event = models.ForeignKey('DocEvent')
    type = models.ForeignKey(DocReminderTypeName)
    due = models.DateTimeField()
    active = models.BooleanField(default=True)


EVENT_TYPES = [
    # core events
    ("new_revision", "Added new revision"),
    ("changed_document", "Changed document metadata"),
    ("added_comment", "Added comment"),

    ("deleted", "Deleted document"),

    ("changed_state", "Changed state"),

    # misc draft/RFC events
    ("changed_stream", "Changed document stream"),
    ("expired_document", "Expired document"),
    ("extended_expiry", "Extended expiry of document"),
    ("requested_resurrect", "Requested resurrect"),
    ("completed_resurrect", "Completed resurrect"),
    ("changed_consensus", "Changed consensus"),
    ("published_rfc", "Published RFC"),
    ("added_suggested_replaces", "Added suggested replacement relationships"),
    ("reviewed_suggested_replaces", "Reviewed suggested replacement relationships"),

    # WG events
    ("changed_group", "Changed group"),
    ("changed_protocol_writeup", "Changed protocol writeup"),
    ("changed_charter_milestone", "Changed charter milestone"),

    # charter events
    ("initial_review", "Set initial review time"),
    ("changed_review_announcement", "Changed WG Review text"),
    ("changed_action_announcement", "Changed WG Action text"),

    # IESG events
    ("started_iesg_process", "Started IESG process on document"),

    ("created_ballot", "Created ballot"),
    ("closed_ballot", "Closed ballot"),
    ("sent_ballot_announcement", "Sent ballot announcement"),
    ("changed_ballot_position", "Changed ballot position"),
    
    ("changed_ballot_approval_text", "Changed ballot approval text"),
    ("changed_ballot_writeup_text", "Changed ballot writeup text"),
    ("changed_rfc_editor_note_text", "Changed RFC Editor Note text"),

    ("changed_last_call_text", "Changed last call text"),
    ("requested_last_call", "Requested last call"),
    ("sent_last_call", "Sent last call"),

    ("scheduled_for_telechat", "Scheduled for telechat"),

    ("iesg_approved", "IESG approved document (no problem)"),
    ("iesg_disapproved", "IESG disapproved document (do not publish)"),
    
    ("approved_in_minute", "Approved in minute"),

    # IANA events
    ("iana_review", "IANA review comment"),
    ("rfc_in_iana_registry", "RFC is in IANA registry"),

    # RFC Editor
    ("rfc_editor_received_announcement", "Announcement was received by RFC Editor"),
    ("requested_publication", "Publication at RFC Editor requested"),
<<<<<<< HEAD
    ("sync_from_rfc_editor", "Received updated information from RFC Editor"),
=======

    # review
    ("requested_review", "Requested review"),
    ("changed_review_request", "Changed review request"),
>>>>>>> 1f7d4870
    ]

class DocEvent(models.Model):
    """An occurrence for a document, used for tracking who, when and what."""
    time = models.DateTimeField(default=datetime.datetime.now, help_text="When the event happened", db_index=True)
    type = models.CharField(max_length=50, choices=EVENT_TYPES)
    by = models.ForeignKey(Person)
    doc = models.ForeignKey('doc.Document')
    desc = models.TextField()

    def for_current_revision(self):
        e = self.doc.latest_event(NewRevisionDocEvent,type='new_revision')
        return not e or (self.time, self.pk) >= (e.time, e.pk)

    def get_dochistory(self):
        return DocHistory.objects.filter(time__lte=self.time,doc__name=self.doc.name).order_by('-time', '-pk').first()

    def __unicode__(self):
        return u"%s %s by %s at %s" % (self.doc.name, self.get_type_display().lower(), self.by.plain_name(), self.time)

    class Meta:
        ordering = ['-time', '-id']
        
class NewRevisionDocEvent(DocEvent):
    rev = models.CharField(max_length=16)

class StateDocEvent(DocEvent):
    state_type = models.ForeignKey(StateType)
    state = models.ForeignKey(State, blank=True, null=True)

class ConsensusDocEvent(DocEvent):
    consensus = models.NullBooleanField(default=None)

# IESG events
class BallotType(models.Model):
    doc_type = models.ForeignKey(DocTypeName, blank=True, null=True)
    slug = models.SlugField()
    name = models.CharField(max_length=255)
    question = models.TextField(blank=True)
    used = models.BooleanField(default=True)
    order = models.IntegerField(default=0)
    positions = models.ManyToManyField(BallotPositionName, blank=True)

    def __unicode__(self):
        return self.name
    
    class Meta:
        ordering = ['order']

class BallotDocEvent(DocEvent):
    ballot_type = models.ForeignKey(BallotType)

    def active_ad_positions(self):
        """Return dict mapping each active AD to a current ballot position (or None if they haven't voted)."""
        active_ads = list(Person.objects.filter(role__name="ad", role__group__state="active", role__group__type="area"))
        res = {}
    
        positions = BallotPositionDocEvent.objects.filter(type="changed_ballot_position",ad__in=active_ads, ballot=self).select_related('ad', 'pos').order_by("-time", "-id")

        for pos in positions:
            if pos.ad not in res:
                res[pos.ad] = pos

        for ad in active_ads:
            if ad not in res:
                res[ad] = None
        return res

    def all_positions(self):
        """Return array holding the current and past positions per AD"""

        positions = []
        seen = {}
        active_ads = list(Person.objects.filter(role__name="ad", role__group__state="active", role__group__type="area").distinct())
        for e in BallotPositionDocEvent.objects.filter(type="changed_ballot_position", ballot=self).select_related('ad', 'pos').order_by("-time", '-id'):
            if e.ad not in seen:
                e.old_ad = e.ad not in active_ads
                e.old_positions = []
                positions.append(e)
                seen[e.ad] = e
            else:
                latest = seen[e.ad]
                if latest.old_positions:
                    prev = latest.old_positions[-1]
                else:
                    prev = latest.pos
    
                if e.pos != prev:
                    latest.old_positions.append(e.pos)

        # get rid of trailling "No record" positions, some old ballots
        # have plenty of these
        for p in positions:
            while p.old_positions and p.old_positions[-1].slug == "norecord":
                p.old_positions.pop()

        # add any missing ADs through fake No Record events
        if self.doc.active_ballot() == self:
            norecord = BallotPositionName.objects.get(slug="norecord")
            for ad in active_ads:
                if ad not in seen:
                    e = BallotPositionDocEvent(type="changed_ballot_position", doc=self.doc, ad=ad)
                    e.by = ad
                    e.pos = norecord
                    e.old_ad = False
                    e.old_positions = []
                    positions.append(e)

        positions.sort(key=lambda p: (p.old_ad, p.ad.last_name()))
        return positions

class BallotPositionDocEvent(DocEvent):
    ballot = models.ForeignKey(BallotDocEvent, null=True, default=None) # default=None is a temporary migration period fix, should be removed when charter branch is live
    ad = models.ForeignKey(Person)
    pos = models.ForeignKey(BallotPositionName, verbose_name="position", default="norecord")
    discuss = models.TextField(help_text="Discuss text if position is discuss", blank=True)
    discuss_time = models.DateTimeField(help_text="Time discuss text was written", blank=True, null=True)
    comment = models.TextField(help_text="Optional comment", blank=True)
    comment_time = models.DateTimeField(help_text="Time optional comment was written", blank=True, null=True)

class WriteupDocEvent(DocEvent):
    text = models.TextField(blank=True)

class LastCallDocEvent(DocEvent):
    expires = models.DateTimeField(blank=True, null=True)
    
class TelechatDocEvent(DocEvent):
    telechat_date = models.DateField(blank=True, null=True)
    returning_item = models.BooleanField(default=False)

# charter events
class InitialReviewDocEvent(DocEvent):
    expires = models.DateTimeField(blank=True, null=True)


# dumping store for removed events
class DeletedEvent(models.Model):
    content_type = models.ForeignKey(ContentType)
    json = models.TextField(help_text="Deleted object in JSON format, with attribute names chosen to be suitable for passing into the relevant create method.")
    by = models.ForeignKey(Person)
    time = models.DateTimeField(default=datetime.datetime.now)

    def __unicode__(self):
        return u"%s by %s %s" % (self.content_type, self.by, self.time)<|MERGE_RESOLUTION|>--- conflicted
+++ resolved
@@ -681,14 +681,11 @@
     # RFC Editor
     ("rfc_editor_received_announcement", "Announcement was received by RFC Editor"),
     ("requested_publication", "Publication at RFC Editor requested"),
-<<<<<<< HEAD
     ("sync_from_rfc_editor", "Received updated information from RFC Editor"),
-=======
 
     # review
     ("requested_review", "Requested review"),
     ("changed_review_request", "Changed review request"),
->>>>>>> 1f7d4870
     ]
 
 class DocEvent(models.Model):

# Copyright The IETF Trust 2010-2020, All Rights Reserved
# -*- coding: utf-8 -*-
# ballot management (voting, commenting, writeups, ...) for Area
# Directors and Secretariat


import datetime, json

from django import forms
from django.conf import settings
from django.http import HttpResponse, HttpResponseRedirect, Http404
from django.shortcuts import render, get_object_or_404, redirect
from django.template.defaultfilters import striptags
from django.template.loader import render_to_string
from django.urls import reverse as urlreverse
from django.views.decorators.csrf import csrf_exempt
from django.utils.html import escape

import debug                            # pyflakes:ignore

from ietf.doc.models import ( Document, State, DocEvent, BallotDocEvent,
    IRSGBallotDocEvent, BallotPositionDocEvent, LastCallDocEvent, WriteupDocEvent,
    IESG_SUBSTATE_TAGS, RelatedDocument, BallotType )
from ietf.doc.utils import ( add_state_change_event, close_ballot, close_open_ballots,
    create_ballot_if_not_open, update_telechat, update_action_holders )
from ietf.doc.mails import ( email_ballot_deferred, email_ballot_undeferred, 
    extra_automation_headers, generate_last_call_announcement, 
    generate_issue_ballot_mail, generate_ballot_writeup, generate_ballot_rfceditornote,
    generate_approval_mail, email_irsg_ballot_closed, email_irsg_ballot_issued,
    email_rsab_ballot_issued, email_rsab_ballot_closed,
    email_lc_to_yang_doctors )
from ietf.doc.lastcall import request_last_call
from ietf.doc.templatetags.ietf_filters import can_ballot
from ietf.iesg.models import TelechatDate
from ietf.ietfauth.utils import has_role, role_required, is_authorized_in_doc_stream
from ietf.mailtrigger.utils import gather_address_lists
from ietf.mailtrigger.forms import CcSelectForm
from ietf.message.utils import infer_message
from ietf.name.models import BallotPositionName, DocTypeName
from ietf.person.models import Person
from ietf.utils.mail import send_mail_text, send_mail_preformatted
from ietf.utils.decorators import require_api_key
from ietf.utils.response import permission_denied
from ietf.utils.timezone import date_today, datetime_from_date, DEADLINE_TZINFO


# -------------------------------------------------
# Helper Functions
# -------------------------------------------------
def do_undefer_ballot(request, doc):
    '''
    Helper function to perform undefer of ballot.  Takes the Request object, for use in 
    logging, and the Document object.
    '''
    by = request.user.person
    telechat_date = TelechatDate.objects.active().order_by("date")[0].date

    new_state = doc.get_state()
    prev_tags = []
    new_tags = []

    if doc.type_id == 'draft':
        new_state = State.objects.get(used=True, type="draft-iesg", slug='iesg-eva')
        prev_tags = doc.tags.filter(slug__in=IESG_SUBSTATE_TAGS)
    elif doc.type_id in ['conflrev','statchg']:
        new_state = State.objects.get(used=True, type=doc.type_id, slug='iesgeval')

    prev_state = doc.get_state(new_state.type_id if new_state else None)

    doc.set_state(new_state)
    doc.tags.remove(*prev_tags)

    events = []
    e = add_state_change_event(doc, by, prev_state, new_state, prev_tags=prev_tags, new_tags=new_tags)
    if e:
        events.append(e)
    e = update_action_holders(doc, prev_state, new_state, prev_tags=prev_tags, new_tags=new_tags)
    if e:
        events.append(e)

    e = update_telechat(request, doc, by, telechat_date)
    if e:
        events.append(e)

    if events:
        doc.save_with_history(events)

    email_ballot_undeferred(request, doc, by.plain_name(), telechat_date)

# -------------------------------------------------
class EditPositionForm(forms.Form):
    position = forms.ModelChoiceField(queryset=BallotPositionName.objects.all(), widget=forms.RadioSelect, initial="norecord", required=True)
    discuss = forms.CharField(required=False, widget=forms.Textarea, strip=False)
    comment = forms.CharField(required=False, widget=forms.Textarea, strip=False)

    def __init__(self, *args, **kwargs):
        ballot_type = kwargs.pop("ballot_type")
        super(EditPositionForm, self).__init__(*args, **kwargs)
        self.fields['position'].queryset = ballot_type.positions.order_by('order')
        if ballot_type.positions.filter(blocking=True).exists():
            self.fields['discuss'].label = ballot_type.positions.get(blocking=True).name

    def clean_discuss(self):
       entered_discuss = self.cleaned_data["discuss"]
       entered_pos = self.cleaned_data.get("position", BallotPositionName.objects.get(slug="norecord"))
       if entered_pos.blocking and not entered_discuss:
           raise forms.ValidationError("You must enter a non-empty discuss")
       return entered_discuss

def save_position(form, doc, ballot, balloter, login=None, send_email=False):
    # save the vote
    if login is None:
        login = balloter
    clean = form.cleaned_data

    old_pos = doc.latest_event(BallotPositionDocEvent, type="changed_ballot_position", balloter=balloter, ballot=ballot)
    pos = BallotPositionDocEvent(doc=doc, rev=doc.rev, by=login)
    pos.type = "changed_ballot_position"
    pos.ballot = ballot
    pos.balloter = balloter
    pos.pos = clean["position"]
    pos.comment = clean["comment"].rstrip()
    pos.comment_time = old_pos.comment_time if old_pos else None
    pos.discuss = clean["discuss"].rstrip()
    pos.send_email = send_email
    if not pos.pos.blocking:
        pos.discuss = ""
    pos.discuss_time = old_pos.discuss_time if old_pos else None

    changes = []
    added_events = []
    # possibly add discuss/comment comments to history trail
    # so it's easy to see what's happened
    old_comment = old_pos.comment if old_pos else ""
    if pos.comment != old_comment:
        pos.comment_time = pos.time
        changes.append("comment")

        if pos.comment:
            e = DocEvent(doc=doc, rev=doc.rev, by=balloter)
            e.type = "added_comment"
            e.desc = "[Ballot comment]\n" + pos.comment

            added_events.append(e)

    old_discuss = old_pos.discuss if old_pos else ""
    if pos.discuss != old_discuss:
        pos.discuss_time = pos.time
        changes.append("discuss")

        if pos.pos.blocking:
            e = DocEvent(doc=doc, rev=doc.rev, by=balloter)
            e.type = "added_comment"
            e.desc = "[Ballot %s]\n" % pos.pos.name.lower()
            e.desc += pos.discuss
            added_events.append(e)

    # figure out a description
    if not old_pos and pos.pos.slug != "norecord":
        pos.desc = "[Ballot Position Update] New position, %s, has been recorded for %s" % (pos.pos.name, pos.balloter.plain_name())
    elif old_pos and pos.pos != old_pos.pos:
        pos.desc = "[Ballot Position Update] Position for %s has been changed to %s from %s" % (pos.balloter.plain_name(), pos.pos.name, old_pos.pos.name)

    if not pos.desc and changes:
        pos.desc = "Ballot %s text updated for %s" % (" and ".join(changes), balloter.plain_name())

    # only add new event if we actually got a change
    if pos.desc:
        if login != balloter:
            pos.desc += " by %s" % login.plain_name()

        pos.save()

        for e in added_events:
            e.save() # save them after the position is saved to get later id for sorting order

    return pos

@role_required("Area Director", "Secretariat", "IRSG Member", "RSAB Member")
def edit_position(request, name, ballot_id):
    """Vote and edit discuss and comment on document"""
    doc = get_object_or_404(Document, docalias__name=name)
    ballot = get_object_or_404(BallotDocEvent, type="created_ballot", pk=ballot_id, doc=doc)

    balloter = login = request.user.person

    if 'ballot_edit_return_point' in request.session:
        return_to_url = request.session['ballot_edit_return_point']
    else:
        return_to_url = urlreverse("ietf.doc.views_doc.document_ballot", kwargs=dict(name=doc.name, ballot_id=ballot_id))

    # if we're in the Secretariat, we can select a balloter to act as stand-in for
    if has_role(request.user, "Secretariat"):
        balloter_id = request.GET.get('balloter')
        if not balloter_id:
            raise Http404
        balloter = get_object_or_404(Person, pk=balloter_id)

    if request.method == 'POST':
        old_pos = None
        if not has_role(request.user, "Secretariat") and not can_ballot(request.user, doc):
            # prevent pre-ADs from taking a position
            permission_denied(request, "Must be an active member (not a pre-AD for example) of the balloting body to take a position")
        
        form = EditPositionForm(request.POST, ballot_type=ballot.ballot_type)
        if form.is_valid():
            send_mail = True if request.POST.get("send_mail") else False
            save_position(form, doc, ballot, balloter, login, send_mail)

            if send_mail:
                qstr=""
                if request.GET.get('balloter'):
                    qstr += "?balloter=%s" % request.GET.get('balloter')
                return HttpResponseRedirect(urlreverse('ietf.doc.views_ballot.send_ballot_comment', kwargs=dict(name=doc.name, ballot_id=ballot_id)) + qstr)
            elif request.POST.get("Defer") and doc.stream.slug != "irtf":
                return redirect('ietf.doc.views_ballot.defer_ballot', name=doc)
            elif request.POST.get("Undefer") and doc.stream.slug != "irtf":
                return redirect('ietf.doc.views_ballot.undefer_ballot', name=doc)
            else:
                return HttpResponseRedirect(return_to_url)
    else:
        initial = {}
        old_pos = doc.latest_event(BallotPositionDocEvent, type="changed_ballot_position", balloter=balloter, ballot=ballot)
        if old_pos:
            initial['position'] = old_pos.pos.slug
            initial['discuss'] = old_pos.discuss
            initial['comment'] = old_pos.comment
            
        form = EditPositionForm(initial=initial, ballot_type=ballot.ballot_type)

    blocking_positions = dict((p.pk, p.name) for p in form.fields["position"].queryset.all() if p.blocking)

    ballot_deferred = doc.active_defer_event()

    return render(request, 'doc/ballot/edit_position.html',
                              dict(doc=doc,
                                   form=form,
                                   balloter=balloter,
                                   return_to_url=return_to_url,
                                   old_pos=old_pos,
                                   ballot_deferred=ballot_deferred,
                                   ballot = ballot,
                                   show_discuss_text=old_pos and old_pos.pos.blocking,
                                   blocking_positions=json.dumps(blocking_positions),
                                   ))

@require_api_key
@role_required('Area Director')
@csrf_exempt
def api_set_position(request):
    def err(code, text):
        return HttpResponse(text, status=code, content_type='text/plain')
    if request.method == 'POST':
        ad = request.user.person
        name = request.POST.get('doc')
        if not name:
            return err(400, "Missing document name")
        try:
            doc = Document.objects.get(docalias__name=name)
        except Document.DoesNotExist:
            return err(400, "Document not found")
        position_names = BallotPositionName.objects.values_list('slug', flat=True)
        position = request.POST.get('position')
        if not position:
            return err(400, "Missing parameter: position, one of: %s " % ','.join(position_names))
        if not position in position_names:
            return err(400, "Bad position name, must be one of: %s " % ','.join(position_names))
        ballot = doc.active_ballot()
        if not ballot:
            return err(400, "No open ballot found")
        form = EditPositionForm(request.POST, ballot_type=ballot.ballot_type)
        if form.is_valid():
            pos = save_position(form, doc, ballot, ad, send_email=True)
        else:
            errors = form.errors
            summary = ','.join([ "%s: %s" % (f, striptags(errors[f])) for f in errors ])
            return err(400, "Form not valid: %s" % summary)
    else:
        return err(405, "Method not allowed")

    # send position email
    addrs, frm, subject, body = build_position_email(ad, doc, pos)
    send_mail_text(request, addrs.to, frm, subject, body, cc=addrs.cc)

    return HttpResponse("Done", status=200, content_type='text/plain')


def build_position_email(balloter, doc, pos):
    subj = []
    d = ""
    blocking_name = "DISCUSS"
    if pos.pos.blocking and pos.discuss:
        d = pos.discuss
        blocking_name = pos.pos.name.upper()
        subj.append(blocking_name)
    c = ""
    if pos.comment:
        c = pos.comment
        subj.append("COMMENT")

    balloter_name_genitive = balloter.plain_name() + "'" if balloter.plain_name().endswith('s') else balloter.plain_name() + "'s"
    subject = "%s %s on %s" % (balloter_name_genitive, pos.pos.name if pos.pos else "No Position", doc.name + "-" + doc.rev)
    if subj:
        subject += ": (with %s)" % " and ".join(subj)

    body = render_to_string("doc/ballot/ballot_comment_mail.txt",
                            dict(discuss=d,
                                 comment=c,
                                 balloter=balloter.plain_name(),
                                 doc=doc,
                                 pos=pos.pos,
                                 blocking_name=blocking_name,
                                 settings=settings))
    frm = balloter.role_email("ad").formatted_email()

    if doc.stream_id == "irtf":
        addrs = gather_address_lists('irsg_ballot_saved',doc=doc)
    else:
        addrs = gather_address_lists('iesg_ballot_saved',doc=doc)

    return addrs, frm, subject, body

@role_required('Area Director','Secretariat','IRSG Member', 'RSAB Member')
def send_ballot_comment(request, name, ballot_id):
    """Email document ballot position discuss/comment for Area Director."""
    doc = get_object_or_404(Document, docalias__name=name)
    ballot = get_object_or_404(BallotDocEvent, type="created_ballot", pk=ballot_id, doc=doc)

    if not has_role(request.user, 'Secretariat'):
        if any([
            doc.stream_id == 'ietf' and not has_role(request.user, 'Area Director'),
            doc.stream_id == 'irtf' and not has_role(request.user, 'IRSG Member'),
            doc.stream_id == 'editorial' and not has_role(request.user, 'RSAB Member'),
        ]):
            raise Http404

    balloter = request.user.person

    if 'ballot_edit_return_point' in request.session:
        return_to_url = request.session['ballot_edit_return_point']
    else:
        return_to_url = urlreverse("ietf.doc.views_doc.document_ballot", kwargs=dict(name=doc.name, ballot_id=ballot_id))

    if 'HTTP_REFERER' in request.META:
        back_url = request.META['HTTP_REFERER']
    else:
        back_url = urlreverse("ietf.doc.views_doc.document_ballot", kwargs=dict(name=doc.name, ballot_id=ballot_id))

    # if we're in the Secretariat, we can select a balloter (such as an AD) to act as stand-in for
    if has_role(request.user, "Secretariat"):
        balloter_id = request.GET.get('balloter')
        if not balloter_id:
            raise Http404
        balloter = get_object_or_404(Person, pk=balloter_id)

    pos = doc.latest_event(BallotPositionDocEvent, type="changed_ballot_position", balloter=balloter, ballot=ballot)
    if not pos:
        raise Http404

    addrs, frm, subject, body = build_position_email(balloter, doc, pos)

    if doc.stream_id == 'irtf':
        mailtrigger_slug='irsg_ballot_saved'
    elif doc.stream_id == 'editorial':
        mailtrigger_slug='rsab_ballot_saved'
    else:
        mailtrigger_slug='iesg_ballot_saved'
        
    if request.method == 'POST':
        cc = []
        cc_select_form = CcSelectForm(data=request.POST,mailtrigger_slug=mailtrigger_slug,mailtrigger_context={'doc':doc})
        if cc_select_form.is_valid():
            cc.extend(cc_select_form.get_selected_addresses())
        extra_cc = [x.strip() for x in request.POST.get("extra_cc","").split(',') if x.strip()]
        if extra_cc:
            cc.extend(extra_cc)

        send_mail_text(request, addrs.to, frm, subject, body, cc=", ".join(cc))
            
        return HttpResponseRedirect(return_to_url)

    else: 

        cc_select_form = CcSelectForm(mailtrigger_slug=mailtrigger_slug,mailtrigger_context={'doc':doc})
  
        return render(request, 'doc/ballot/send_ballot_comment.html',
                      dict(doc=doc,
                          subject=subject,
                          body=body,
                          frm=frm,
                          to=addrs.as_strings().to,
                          balloter=balloter,
                          back_url=back_url,
                          cc_select_form = cc_select_form,
                      ))

@role_required('Area Director','Secretariat')
def clear_ballot(request, name, ballot_type_slug):
    """Clear all positions and discusses on every open ballot for a document."""
    doc = get_object_or_404(Document, name=name)
    if request.method == 'POST':
        by = request.user.person
        if close_ballot(doc, by, ballot_type_slug):
            create_ballot_if_not_open(request, doc, by, ballot_type_slug)
        if doc.get_state('draft-iesg').slug == 'defer':
            do_undefer_ballot(request,doc)
        return redirect("ietf.doc.views_doc.document_main", name=doc.name)

    return render(request, 'doc/ballot/clear_ballot.html',
                              dict(doc=doc,
                                   back_url=doc.get_absolute_url()))

@role_required('Area Director','Secretariat')
def defer_ballot(request, name):
    """Signal post-pone of ballot, notifying relevant parties."""
    doc = get_object_or_404(Document, docalias__name=name)
    if doc.type_id not in ('draft','conflrev','statchg'):
        raise Http404
    interesting_state = dict(draft='draft-iesg',conflrev='conflrev',statchg='statchg')
    state = doc.get_state(interesting_state[doc.type_id])
    if not state or state.slug=='defer' or not doc.telechat_date():
        raise Http404

    login = request.user.person
    telechat_date = TelechatDate.objects.active().order_by("date")[1].date

    if request.method == 'POST':
        new_state = doc.get_state()
        prev_tags = []
        new_tags = []

        if doc.type_id == 'draft':
            new_state = State.objects.get(used=True, type="draft-iesg", slug='defer')
            prev_tags = doc.tags.filter(slug__in=IESG_SUBSTATE_TAGS)
        elif doc.type_id in ['conflrev','statchg']:
            new_state = State.objects.get(used=True, type=doc.type_id, slug='defer')

        prev_state = doc.get_state(new_state.type_id if new_state else None)

        doc.set_state(new_state)
        doc.tags.remove(*prev_tags)

        events = []

        e = add_state_change_event(doc, login, prev_state, new_state, prev_tags=prev_tags, new_tags=new_tags)
        if e:
            events.append(e)
        e = update_action_holders(doc, prev_state, new_state, prev_tags=prev_tags, new_tags=new_tags)
        if e:
            events.append(e)

        e = update_telechat(request, doc, login, telechat_date)
        if e:
            events.append(e)

        doc.save_with_history(events)

        email_ballot_deferred(request, doc, login.plain_name(), telechat_date)

        return HttpResponseRedirect(doc.get_absolute_url())
  
    return render(request, 'doc/ballot/defer_ballot.html',
                              dict(doc=doc,
                                   telechat_date=telechat_date,
                                   back_url=doc.get_absolute_url()))

@role_required('Area Director','Secretariat')
def undefer_ballot(request, name):
    """undo deferral of ballot ballot."""
    doc = get_object_or_404(Document, docalias__name=name)
    if doc.type_id not in ('draft','conflrev','statchg'):
        raise Http404
    if doc.type_id == 'draft' and not doc.get_state("draft-iesg"):
        raise Http404
    interesting_state = dict(draft='draft-iesg',conflrev='conflrev',statchg='statchg')
    state = doc.get_state(interesting_state[doc.type_id]) 
    if not state or state.slug!='defer':
        raise Http404

    telechat_date = TelechatDate.objects.active().order_by("date")[0].date
    
    if request.method == 'POST':
        do_undefer_ballot(request,doc)
        return HttpResponseRedirect(doc.get_absolute_url())
  
    return render(request, 'doc/ballot/undefer_ballot.html',
                              dict(doc=doc,
                                   telechat_date=telechat_date,
                                   back_url=doc.get_absolute_url()))

class LastCallTextForm(forms.Form):
    last_call_text = forms.CharField(widget=forms.Textarea, required=True, strip=False)
    
    def clean_last_call_text(self):
        lines = self.cleaned_data["last_call_text"].split("\r\n")
        for l, next in zip(lines, lines[1:]):
            if l.startswith('Subject:') and next.strip():
                raise forms.ValidationError("Subject line appears to have a line break, please make sure there is no line breaks in the subject line and that it is followed by an empty line.")
        
        return self.cleaned_data["last_call_text"].replace("\r", "")


@role_required('Area Director','Secretariat')
def lastcalltext(request, name):
    """Editing of the last call text"""
    doc = get_object_or_404(Document, docalias__name=name)
    if not doc.get_state("draft-iesg"):
        raise Http404

    login = request.user.person

    existing = doc.latest_event(WriteupDocEvent, type="changed_last_call_text")
    if not existing:
        existing = generate_last_call_announcement(request, doc)
        
    form = LastCallTextForm(initial=dict(last_call_text=escape(existing.text)))

    if request.method == 'POST':
        if "save_last_call_text" in request.POST or "send_last_call_request" in request.POST:
            form = LastCallTextForm(request.POST)
            if form.is_valid():
                t = form.cleaned_data['last_call_text']
                if t != existing.text:
                    e = WriteupDocEvent(doc=doc, rev=doc.rev, by=login)
                    e.by = login
                    e.type = "changed_last_call_text"
                    e.desc = "Last call announcement was changed"
                    e.text = t
                    e.save()
                elif existing.pk == None:
                    existing.save()
                
                if "send_last_call_request" in request.POST:
                    prev_state = doc.get_state("draft-iesg")
                    new_state = State.objects.get(used=True, type="draft-iesg", slug='lc-req')

                    prev_tags = doc.tags.filter(slug__in=IESG_SUBSTATE_TAGS)

                    doc.set_state(new_state)
                    doc.tags.remove(*prev_tags)

                    events = []
                    e = add_state_change_event(doc, login, prev_state, new_state, prev_tags=prev_tags, new_tags=[])
                    if e:
                        events.append(e)
                    e = update_action_holders(doc, prev_state, new_state, prev_tags=prev_tags, new_tags=[])
                    if e:
                        events.append(e)

                    if events:
                        doc.save_with_history(events)

                    request_last_call(request, doc)
                    
                    return render(request, 'doc/draft/last_call_requested.html',
                                              dict(doc=doc))
        
        if "regenerate_last_call_text" in request.POST:
            e = generate_last_call_announcement(request, doc)
            e.save()

            # make sure form has the updated text
            form = LastCallTextForm(initial=dict(last_call_text=escape(e.text)))


    s = doc.get_state("draft-iesg")
    can_request_last_call = s.order < 27
    can_make_last_call = s.order < 20
    
    need_intended_status = ""
    if not doc.intended_std_level:
        need_intended_status = doc.file_tag()

    return render(request, 'doc/ballot/lastcalltext.html',
                              dict(doc=doc,
                                   back_url=doc.get_absolute_url(),
                                   last_call_form=form,
                                   can_request_last_call=can_request_last_call,
                                   can_make_last_call=can_make_last_call,
                                   need_intended_status=need_intended_status,
                                   ))

class BallotWriteupForm(forms.Form):
    ballot_writeup = forms.CharField(widget=forms.Textarea, required=True, strip=False)

    def clean_ballot_writeup(self):
        return self.cleaned_data["ballot_writeup"].replace("\r", "")
        
@role_required('Area Director','Secretariat')
def ballot_writeupnotes(request, name):
    """Editing of ballot write-up and notes"""
    doc = get_object_or_404(Document, docalias__name=name)
    prev_state = doc.get_state("draft-iesg")

    login = request.user.person

    existing = doc.latest_event(WriteupDocEvent, type="changed_ballot_writeup_text")
    if not existing:
        existing = generate_ballot_writeup(request, doc)
        
    form = BallotWriteupForm(initial=dict(ballot_writeup=escape(existing.text)))

    if request.method == 'POST' and "save_ballot_writeup" in request.POST or "issue_ballot" in request.POST:
        form = BallotWriteupForm(request.POST)
        if form.is_valid():
            if prev_state.slug in ['ann', 'approved', 'rfcqueue', 'pub']:
                ballot_already_approved = True
            else:
                ballot_already_approved = False

            t = form.cleaned_data["ballot_writeup"]
            if t != existing.text:
                e = WriteupDocEvent(doc=doc, rev=doc.rev, by=login)
                e.by = login
                e.type = "changed_ballot_writeup_text"
                e.desc = "Ballot writeup was changed"
                e.text = t
                e.save()
            elif existing.pk == None:
                existing.save()

            if "issue_ballot" in request.POST and not ballot_already_approved:
                if prev_state.slug in ['watching', 'writeupw', 'goaheadw']:
                    new_state = State.objects.get(used=True, type="draft-iesg", slug='iesg-eva')
                    prev_tags = doc.tags.filter(slug__in=IESG_SUBSTATE_TAGS)
                    doc.set_state(new_state)
                    doc.tags.remove(*prev_tags)

                    events = []
                    e = add_state_change_event(doc, login, prev_state, new_state, prev_tags=prev_tags, new_tags=[])
                    if e:
                        events.append(e)
                    e = update_action_holders(doc, prev_state, new_state, prev_tags=prev_tags, new_tags=[])
                    if e:
                        events.append(e)
                    if events:
                        doc.save_with_history(events)

                if not ballot_already_approved:
                    e = create_ballot_if_not_open(request, doc, login, "approve") # pyflakes:ignore
                    ballot = doc.latest_event(BallotDocEvent, type="created_ballot")
                    if has_role(request.user, "Area Director") and not doc.latest_event(BallotPositionDocEvent, balloter=login, ballot=ballot):
                        # sending the ballot counts as a yes
                        pos = BallotPositionDocEvent(doc=doc, rev=doc.rev, by=login)
                        pos.ballot = ballot
                        pos.type = "changed_ballot_position"
                        pos.balloter = login
                        pos.pos_id = "yes"
                        pos.desc = "[Ballot Position Update] New position, %s, has been recorded for %s" % (pos.pos.name, pos.balloter.plain_name())
                        pos.save()

                        # Consider mailing this position to 'iesg_ballot_saved'

                    approval = doc.latest_event(WriteupDocEvent, type="changed_ballot_approval_text")
                    if not approval:
                        approval = generate_approval_mail(request, doc)
                        approval.save()

                    msg = generate_issue_ballot_mail(request, doc, ballot)

                    addrs = gather_address_lists('iesg_ballot_issued',doc=doc).as_strings()
                    override = {'To':addrs.to}
                    if addrs.cc:
                        override['CC'] = addrs.cc
                    send_mail_preformatted(request, msg, override=override)

                    addrs = gather_address_lists('ballot_issued_iana',doc=doc).as_strings()
                    override={ "To": addrs.to, "Bcc": None , "Reply-To": [], "CC": addrs.cc or None }
                    send_mail_preformatted(request, msg, extra=extra_automation_headers(doc), override=override)

                    e = DocEvent(doc=doc, rev=doc.rev, by=login)
                    e.by = login
                    e.type = "sent_ballot_announcement"
                    e.desc = "Ballot has been issued"
                    e.save()

                    return render(request, 'doc/ballot/ballot_issued.html',
                                              dict(doc=doc,
                                                   back_url=doc.get_absolute_url()))

    need_intended_status = ""
    if not doc.intended_std_level:
        need_intended_status = doc.file_tag()

    return render(request, 'doc/ballot/writeupnotes.html',
                              dict(doc=doc,
                                   back_url=doc.get_absolute_url(),
                                   ballot_issued=bool(doc.latest_event(type="sent_ballot_announcement")),
                                   ballot_issue_danger=bool(prev_state.slug in ['ad-eval', 'lc']),
                                   ballot_writeup_form=form,
                                   need_intended_status=need_intended_status,
                                   ))

class BallotRfcEditorNoteForm(forms.Form):
    rfc_editor_note = forms.CharField(widget=forms.Textarea, label="RFC Editor Note", required=True, strip=False)

    def clean_rfc_editor_note(self):
        return self.cleaned_data["rfc_editor_note"].replace("\r", "")
        
@role_required('Area Director','Secretariat','IAB Chair','IRTF Chair','ISE')
def ballot_rfceditornote(request, name):
    """Editing of RFC Editor Note"""
    doc = get_object_or_404(Document, docalias__name=name)

    if not is_authorized_in_doc_stream(request.user, doc):
        permission_denied(request, "You do not have the necessary permissions to change the RFC Editor Note for this document")

    login = request.user.person

    existing = doc.latest_event(WriteupDocEvent, type="changed_rfc_editor_note_text")
    if not existing or (existing.text == ""):
        existing = generate_ballot_rfceditornote(request, doc)

    form = BallotRfcEditorNoteForm(auto_id=False, initial=dict(rfc_editor_note=escape(existing.text)))

    if request.method == 'POST' and "save_ballot_rfceditornote" in request.POST:
        form = BallotRfcEditorNoteForm(request.POST)
        if form.is_valid():
            t = form.cleaned_data["rfc_editor_note"]
            if t != existing.text:
                e = WriteupDocEvent(doc=doc, rev=doc.rev, by=login)
                e.by = login
                e.type = "changed_rfc_editor_note_text"
                e.desc = "RFC Editor Note was changed"
                e.text = t.rstrip()
                e.save()

                if doc.get_state_slug('draft-iesg') in ['approved', 'ann', 'rfcqueue']:
                    (to, cc) = gather_address_lists('ballot_ednote_changed_late').as_strings()
                    msg = render_to_string(
                              'doc/ballot/ednote_changed_late.txt',
                              context = dict(
                                  to = to,
                                  cc = cc,
                                  event = e,
                                  settings = settings,
                              )
                          )
                    send_mail_preformatted(request, msg)
            return redirect('ietf.doc.views_doc.document_writeup', name=doc.name)

    if request.method == 'POST' and "clear_ballot_rfceditornote" in request.POST:
        e = WriteupDocEvent(doc=doc, rev=doc.rev, by=login)
        e.by = login
        e.type = "changed_rfc_editor_note_text"
        e.desc = "RFC Editor Note was cleared"
        e.text = ""
        e.save()

        # make sure form shows a blank RFC Editor Note
        form = BallotRfcEditorNoteForm(initial=dict(rfc_editor_note=" "))

    return render(request, 'doc/ballot/rfceditornote.html',
                              dict(doc=doc,
                                   back_url=doc.get_absolute_url(),
                                   ballot_rfceditornote_form=form,
                                   ))

class ApprovalTextForm(forms.Form):
    approval_text = forms.CharField(widget=forms.Textarea, required=True, strip=False)

    def clean_approval_text(self):
        return self.cleaned_data["approval_text"].replace("\r", "")

@role_required('Area Director','Secretariat')
def ballot_approvaltext(request, name):
    """Editing of approval text"""
    doc = get_object_or_404(Document, docalias__name=name)
    if not doc.get_state("draft-iesg"):
        raise Http404

    login = request.user.person

    existing = doc.latest_event(WriteupDocEvent, type="changed_ballot_approval_text")
    if not existing:
        existing = generate_approval_mail(request, doc)

    form = ApprovalTextForm(initial=dict(approval_text=escape(existing.text)))

    if request.method == 'POST':
        if "save_approval_text" in request.POST:
            form = ApprovalTextForm(request.POST)
            if form.is_valid():
                t = form.cleaned_data['approval_text']
                if t != existing.text:
                    e = WriteupDocEvent(doc=doc, rev=doc.rev, by=login)
                    e.by = login
                    e.type = "changed_ballot_approval_text"
                    e.desc = "Ballot approval text was changed"
                    e.text = t
                    e.save()
                elif existing.pk == None:
                    existing.save()
                
        if "regenerate_approval_text" in request.POST:
            e = generate_approval_mail(request, doc)
            e.save()

            # make sure form has the updated text
            form = ApprovalTextForm(initial=dict(approval_text=escape(e.text)))

    can_announce = doc.get_state("draft-iesg").order > 19
    need_intended_status = ""
    if not doc.intended_std_level:
        need_intended_status = doc.file_tag()

    return render(request, 'doc/ballot/approvaltext.html',
                              dict(doc=doc,
                                   back_url=doc.get_absolute_url(),
                                   approval_text_form=form,
                                   can_announce=can_announce,
                                   need_intended_status=need_intended_status,
                                   ))


@role_required('Secretariat')
def approve_ballot(request, name):
    """Approve ballot, sending out announcement, changing state."""
    doc = get_object_or_404(Document, docalias__name=name)
    if not doc.get_state("draft-iesg"):
        raise Http404

    login = request.user.person

    approval_mail_event = doc.latest_event(WriteupDocEvent, type="changed_ballot_approval_text")
    if not approval_mail_event:
        approval_mail_event = generate_approval_mail(request, doc)
    approval_text = approval_mail_event.text

    ballot_writeup_event = doc.latest_event(WriteupDocEvent, type="changed_ballot_writeup_text")
    if not ballot_writeup_event:
        ballot_writeup_event = generate_ballot_writeup(request, doc)
    ballot_writeup = ballot_writeup_event.text

    error_duplicate_rfc_editor_note = False
    e = doc.latest_event(WriteupDocEvent, type="changed_rfc_editor_note_text")
    if e and (e.text != ""):
        if "RFC Editor Note" in ballot_writeup:
            error_duplicate_rfc_editor_note = True
        ballot_writeup += "\n\n" + e.text

    if error_duplicate_rfc_editor_note:
        return render(request, 'doc/draft/rfceditor_note_duplicate_error.html', {'doc': doc})

    if "NOT be published" in approval_text:
        action = "do_not_publish"
    elif "To: RFC Editor" in approval_text:
        action = "to_rfc_editor"
    else:
        action = "to_announcement_list"

    # NOTE: according to Michelle Cotton <michelle.cotton@icann.org>
    # (as per 2011-10-24) IANA is scraping these messages for
    # information so would like to know beforehand if the format
    # changes
    announcement = approval_text + "\n\n" + ballot_writeup
        
    if request.method == 'POST':
        if action == "do_not_publish":
            new_state = State.objects.get(used=True, type="draft-iesg", slug="dead")
        else:
            new_state = State.objects.get(used=True, type="draft-iesg", slug="ann")

        prev_state = doc.get_state("draft-iesg")
        prev_tags = doc.tags.filter(slug__in=IESG_SUBSTATE_TAGS)
        events = []

        if approval_mail_event.pk == None:
            approval_mail_event.save()
        if ballot_writeup_event.pk == None:
            ballot_writeup_event.save()

        if new_state.slug == "ann" and new_state.slug != prev_state.slug:
            # start by notifying the RFC Editor
            import ietf.sync.rfceditor
            response, error = ietf.sync.rfceditor.post_approved_draft(settings.RFC_EDITOR_SYNC_NOTIFICATION_URL, doc.name)
            if error:
                return render(request, 'doc/draft/rfceditor_post_approved_draft_failed.html',
                              dict(name=doc.name,
                                   response=response,
                                   error=error))

        doc.set_state(new_state)
        doc.tags.remove(*prev_tags)
        
        # fixup document
        close_open_ballots(doc, login)

        e = DocEvent(doc=doc, rev=doc.rev, by=login)
        if action == "do_not_publish":
            e.type = "iesg_disapproved"
            e.desc = "Do Not Publish note has been sent to the RFC Editor"
        else:
            e.type = "iesg_approved"
            e.desc = "IESG has approved the document"
        e.save()
        events.append(e)

        e = add_state_change_event(doc, login, prev_state, new_state, prev_tags=prev_tags, new_tags=[])
        if e:
            events.append(e)
        e = update_action_holders(doc, prev_state, new_state, prev_tags=prev_tags, new_tags=[])
        if e:
            events.append(e)

        doc.save_with_history(events)

        # send announcement
        send_mail_preformatted(request, announcement)

        if action == "to_announcement_list":
            addrs = gather_address_lists('ballot_approved_ietf_stream_iana').as_strings(compact=False)
            send_mail_preformatted(request, announcement, extra=extra_automation_headers(doc),
                                   override={ "To": addrs.to, "CC": addrs.cc, "Bcc": None, "Reply-To": []})

        msg = infer_message(announcement)
        msg.by = login
        msg.save()
        msg.related_docs.add(doc)

        downrefs = [rel for rel in doc.relateddocument_set.all() if rel.is_downref() and not rel.is_approved_downref()]
        if not downrefs:
            return HttpResponseRedirect(doc.get_absolute_url())
        else:
            return HttpResponseRedirect(doc.get_absolute_url()+'edit/approvedownrefs/')

    return render(request, 'doc/ballot/approve_ballot.html',
                              dict(doc=doc,
                                   action=action,
                                   announcement=announcement))


class ApproveDownrefsForm(forms.Form):
    checkboxes = forms.ModelMultipleChoiceField(
        widget = forms.CheckboxSelectMultiple,
        queryset =  RelatedDocument.objects.none(), )


    def __init__(self, queryset, *args, **kwargs):
        super(ApproveDownrefsForm, self).__init__(*args, **kwargs)
        self.fields['checkboxes'].queryset = queryset

    def clean(self):
        if 'checkboxes' not in self.cleaned_data:
            raise forms.ValidationError("No RFCs were selected")

@role_required('Secretariat')
def approve_downrefs(request, name):
    """Document ballot was just approved; add the checked downwared references to the downref registry."""
    doc = get_object_or_404(Document, docalias__name=name)
    if not doc.get_state("draft-iesg"):
        raise Http404

    login = request.user.person

<<<<<<< HEAD
    downrefs_to_rfc = [rel for rel in doc.relateddocument_set.all() if rel.is_downref() and not rel.is_approved_downref() and rel.target.is_rfc()]
=======
    downrefs_to_rfc = [
        rel
        for rel in doc.relateddocument_set.all()
        if rel.is_downref()
        and not rel.is_approved_downref()
        and rel.target.document.type_id == "rfc"
    ]
>>>>>>> 9bf0063f

    downrefs_to_rfc_qs = RelatedDocument.objects.filter(pk__in=[r.pk for r in downrefs_to_rfc])        

    last_call_text = doc.latest_event(WriteupDocEvent, type="changed_last_call_text").text.strip()

    if request.method == 'POST':
        form = ApproveDownrefsForm(downrefs_to_rfc_qs, request.POST)
        if form.is_valid():
            for rel in form.cleaned_data['checkboxes']:
                RelatedDocument.objects.create(source=rel.source,
                        target=rel.target, relationship_id='downref-approval')
                c = DocEvent(type="downref_approved", doc=rel.source,
                        rev=rel.source.rev, by=login)
                c.desc = "Downref to RFC %s approved by Last Call for %s-%s" % (
                    rel.target.document.rfc_number, rel.source, rel.source.rev)
                c.save()
                c = DocEvent(type="downref_approved", doc=rel.target,
                        rev=rel.target.rev, by=login)
                c.desc = "Downref to RFC %s approved by Last Call for %s-%s" % (
                    rel.target.document.rfc_number, rel.source, rel.source.rev)
                c.save()

            return HttpResponseRedirect(doc.get_absolute_url())

    else:
        form = ApproveDownrefsForm(downrefs_to_rfc_qs)

    return render(request, 'doc/ballot/approve_downrefs.html',
                            dict(doc=doc,
                                 approve_downrefs_form=form,
                                 last_call_text=last_call_text,
                                 downrefs_to_rfc=downrefs_to_rfc))


class MakeLastCallForm(forms.Form):
    last_call_sent_date = forms.DateField(required=True)
    last_call_expiration_date = forms.DateField(required=True)

@role_required('Secretariat')
def make_last_call(request, name):
    """Make last call for Internet-Draft, sending out announcement."""
    doc = get_object_or_404(Document, docalias__name=name)
    if not (doc.get_state("draft-iesg") or doc.get_state("statchg")):
        raise Http404

    login = request.user.person

    announcement_event = doc.latest_event(WriteupDocEvent, type="changed_last_call_text")
    if not announcement_event:
        if doc.type_id != 'draft':
            raise Http404
        announcement_event = generate_last_call_announcement(request, doc)
    announcement = announcement_event.text

    if request.method == 'POST':
        form = MakeLastCallForm(request.POST)
        if form.is_valid():
            if announcement_event.pk == None:
                announcement_event.save()

            send_mail_preformatted(request, announcement)
            if doc.type.slug in ("draft", "statchg"):
                addrs = gather_address_lists('last_call_issued_iana',doc=doc).as_strings(compact=False)
                send_mail_preformatted(request, announcement, extra=extra_automation_headers(doc),
                                       override={ "To": addrs.to, "CC": addrs.cc, "Bcc": None, "Reply-To": []})

            msg = infer_message(announcement)
            msg.by = login
            msg.save()
            msg.related_docs.add(doc)

            new_state = doc.get_state()
            prev_tags = []
            new_tags = []
            events = []

            if doc.type.slug == 'draft':
                new_state = State.objects.get(used=True, type="draft-iesg", slug='lc')
                prev_tags = doc.tags.filter(slug__in=IESG_SUBSTATE_TAGS)
            elif doc.type.slug == 'statchg':
                new_state = State.objects.get(used=True, type="statchg", slug='in-lc')

            prev_state = doc.get_state(new_state.type_id)

            doc.set_state(new_state)
            doc.tags.remove(*prev_tags)

            e = add_state_change_event(doc, login, prev_state, new_state, prev_tags=prev_tags, new_tags=new_tags)
            if e:
                events.append(e)
            e = update_action_holders(doc, prev_state, new_state, prev_tags=prev_tags, new_tags=new_tags)
            if e:
                events.append(e)
            expiration_date = form.cleaned_data['last_call_expiration_date']
            e = LastCallDocEvent(doc=doc, rev=doc.rev, by=login)
            e.type = "sent_last_call"
            e.desc = "The following Last Call announcement was sent out (ends %s):<br><br>" % expiration_date
            e.desc += announcement

            e_production_time = e.time.astimezone(DEADLINE_TZINFO)
            if form.cleaned_data['last_call_sent_date'] != e_production_time.date():
                lcsd = form.cleaned_data['last_call_sent_date']
                e.time = e_production_time.replace(year=lcsd.year, month=lcsd.month, day=lcsd.day)  # preserves tzinfo
            e.expires = datetime_from_date(expiration_date, DEADLINE_TZINFO)
            e.save()
            events.append(e)

            # update IANA Review state
            if doc.type.slug == 'draft':
                prev_state = doc.get_state("draft-iana-review")
                if not prev_state:
                    next_state = State.objects.get(used=True, type="draft-iana-review", slug="need-rev")
                    doc.set_state(next_state)
                    e = add_state_change_event(doc, login, prev_state, next_state)
                    if e:
                        events.append(e)

            doc.save_with_history(events)

            sub = doc.submission()
            if sub and sub.has_yang():
                email_lc_to_yang_doctors(request, doc)

            return HttpResponseRedirect(doc.get_absolute_url())
    else:
        initial = {}
        initial["last_call_sent_date"] = date_today()
        if doc.type.slug == 'draft':
            # This logic is repeated in the code that edits last call text - why?
            expire_days = 14
            if doc.group.type_id in ("individ", "area"):
                expire_days = 28
            templ = 'doc/draft/make_last_call.html'
        else:
            expire_days=28
            templ = 'doc/status_change/make_last_call.html'

        initial["last_call_expiration_date"] = date_today() + datetime.timedelta(days=expire_days)
        
        form = MakeLastCallForm(initial=initial)
  
    return render(request, templ,
                              dict(doc=doc,
                                   form=form,
                                   announcement=announcement,
                                  ))

@role_required('Secretariat', 'IRTF Chair')
def issue_irsg_ballot(request, name):
    doc = get_object_or_404(Document, docalias__name=name)
    if doc.stream.slug != "irtf" or doc.type != DocTypeName.objects.get(slug="draft"):
        raise Http404

    by = request.user.person
    fillerdate = date_today(DEADLINE_TZINFO) + datetime.timedelta(weeks=2)

    if request.method == 'POST':
        button = request.POST.get("irsg_button")
        if button == 'Yes':
            duedate = request.POST.get("duedate")
            e = IRSGBallotDocEvent(doc=doc, rev=doc.rev, by=request.user.person)
            if (duedate == None or duedate==""):
                duedate = str(fillerdate)
            e.duedate = datetime_from_date(datetime.datetime.strptime(duedate, '%Y-%m-%d'), DEADLINE_TZINFO)
            e.type = "created_ballot"
            e.desc = "Created IRSG Ballot"
            ballot_type = BallotType.objects.get(doc_type=doc.type, slug="irsg-approve")
            e.ballot_type = ballot_type
            e.save()
            new_state = doc.get_state()
            prev_tags = []
            new_tags = []

            email_irsg_ballot_issued(request, doc, ballot=e)  # Send notification email

            if doc.type_id == 'draft':
                new_state = State.objects.get(used=True, type="draft-stream-irtf", slug='irsgpoll')

            prev_state = doc.get_state(new_state.type_id if new_state else None)

            doc.set_state(new_state)
            doc.tags.remove(*prev_tags)

            events = []
            e = add_state_change_event(doc, by, prev_state, new_state, prev_tags=prev_tags, new_tags=new_tags)
            if e:
                events.append(e)
            e = update_action_holders(doc, prev_state, new_state, prev_tags=prev_tags, new_tags=new_tags)
            if e:
                events.append(e)

            if events:
                doc.save_with_history(events)

        return HttpResponseRedirect(doc.get_absolute_url())
    else:
        templ = 'doc/ballot/irsg_ballot_approve.html'

        question = "Confirm issuing a ballot for " + name + "?"
        return render(request, templ, dict(doc=doc,
                                           question=question, fillerdate=fillerdate))

@role_required('Secretariat', 'IRTF Chair')
def close_irsg_ballot(request, name):
    doc = get_object_or_404(Document, docalias__name=name)
    if doc.stream.slug != "irtf" or doc.type != DocTypeName.objects.get(slug="draft"):
        raise Http404

    by = request.user.person

    if request.method == 'POST':
        button = request.POST.get("irsg_button")
        if button == 'Yes':
            ballot = close_ballot(doc, by, "irsg-approve")
            email_irsg_ballot_closed(request,
                                     doc=doc,
                                     ballot=IRSGBallotDocEvent.objects.get(pk=ballot.pk))

        return HttpResponseRedirect(doc.get_absolute_url())

    templ = 'doc/ballot/irsg_ballot_close.html'

    question = "Confirm closing the ballot for " + name + "?"
    return render(request, templ, dict(doc=doc,
                                       question=question))

def irsg_ballot_status(request):
    possible_docs = Document.objects.filter(docevent__ballotdocevent__irsgballotdocevent__isnull=False)
    docs = []
    for doc in possible_docs:
        if doc.ballot_open("irsg-approve"):
            ballot = doc.active_ballot()
            if ballot:
                doc.ballot = ballot
                doc.duedate=datetime.datetime.strftime(
                    ballot.irsgballotdocevent.duedate.astimezone(DEADLINE_TZINFO),
                    '%Y-%m-%d',
                )

            docs.append(doc)

    return render(request, 'doc/irsg_ballot_status.html', {'docs':docs})

@role_required('Secretariat', 'RSAB Chair')
def issue_rsab_ballot(request, name):
    doc = get_object_or_404(Document, docalias__name=name)
    if doc.stream.slug != "editorial" or doc.type != DocTypeName.objects.get(slug="draft"):
        raise Http404

    by = request.user.person

    if request.method == 'POST':
        button = request.POST.get("rsab_button") # TODO: Really? There's an irsg button? The templates should be generalized.
        if button == 'Yes':
            e = BallotDocEvent(doc=doc, rev=doc.rev, by=request.user.person)
            e.type = "created_ballot"
            e.desc = "Created RSAB Ballot"
            ballot_type = BallotType.objects.get(doc_type=doc.type, slug="rsab-approve")
            e.ballot_type = ballot_type
            e.save()
            new_state = doc.get_state()
            prev_tags = []
            new_tags = []

            email_rsab_ballot_issued(request, doc, ballot=e)  # Send notification email

            if doc.type_id == 'draft':
                new_state = State.objects.get(used=True, type="draft-stream-editorial", slug='rsabpoll')

            prev_state = doc.get_state(new_state.type_id if new_state else None)

            doc.set_state(new_state)
            doc.tags.remove(*prev_tags)

            events = []
            e = add_state_change_event(doc, by, prev_state, new_state, prev_tags=prev_tags, new_tags=new_tags)
            if e:
                events.append(e)
            e = update_action_holders(doc, prev_state, new_state, prev_tags=prev_tags, new_tags=new_tags)
            if e:
                events.append(e)

            if events:
                doc.save_with_history(events)

        return HttpResponseRedirect(doc.get_absolute_url())
    else:
        templ = 'doc/ballot/rsab_ballot_approve.html'

        question = "Confirm issuing a ballot for " + name + "?"
        return render(request, templ, dict(doc=doc, question=question))

@role_required('Secretariat', 'RSAB Chair')
def close_rsab_ballot(request, name):
    doc = get_object_or_404(Document, docalias__name=name)
    if doc.stream.slug != "editorial" or doc.type_id != "draft":
        raise Http404

    by = request.user.person

    if request.method == 'POST':
        button = request.POST.get("rsab_button")
        if button == 'Yes':
            ballot = close_ballot(doc, by, "rsab-approve")
            email_rsab_ballot_closed(
                request,
                doc=doc,
                ballot=BallotDocEvent.objects.get(pk=ballot.pk)
            )
        return HttpResponseRedirect(doc.get_absolute_url())
        
    templ = 'doc/ballot/rsab_ballot_close.html'
    question = "Confirm closing the ballot for " + name + "?"
    return render(request, templ, dict(doc=doc, question=question))

def rsab_ballot_status(request):
    possible_docs = Document.objects.filter(docevent__ballotdocevent__isnull=False)
    docs = []
    for doc in possible_docs:
        if doc.ballot_open("rsab-approve"):
            ballot = doc.active_ballot()
            if ballot:
                doc.ballot = ballot

            docs.append(doc)
    return render(request, 'doc/rsab_ballot_status.html', {'docs':docs}) 
    # Possible TODO: add a menu item to show this? Maybe only if you're in rsab or an rswg chair?
    # There will be so few of these that the general community would follow them from the rswg docs page.
    # Maybe the view isn't actually needed at all...<|MERGE_RESOLUTION|>--- conflicted
+++ resolved
@@ -953,17 +953,13 @@
 
     login = request.user.person
 
-<<<<<<< HEAD
-    downrefs_to_rfc = [rel for rel in doc.relateddocument_set.all() if rel.is_downref() and not rel.is_approved_downref() and rel.target.is_rfc()]
-=======
     downrefs_to_rfc = [
         rel
         for rel in doc.relateddocument_set.all()
         if rel.is_downref()
         and not rel.is_approved_downref()
-        and rel.target.document.type_id == "rfc"
+        and rel.target.type_id == "rfc"
     ]
->>>>>>> 9bf0063f
 
     downrefs_to_rfc_qs = RelatedDocument.objects.filter(pk__in=[r.pk for r in downrefs_to_rfc])        
 

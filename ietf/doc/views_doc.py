# Copyright (C) 2009-2010 Nokia Corporation and/or its subsidiary(-ies).
# All rights reserved. Contact: Pasi Eronen <pasi.eronen@nokia.com>
#
# Redistribution and use in source and binary forms, with or without
# modification, are permitted provided that the following conditions
# are met:
#
#  * Redistributions of source code must retain the above copyright
#    notice, this list of conditions and the following disclaimer.
#
#  * Redistributions in binary form must reproduce the above
#    copyright notice, this list of conditions and the following
#    disclaimer in the documentation and/or other materials provided
#    with the distribution.
#
#  * Neither the name of the Nokia Corporation and/or its
#    subsidiary(-ies) nor the names of its contributors may be used
#    to endorse or promote products derived from this software
#    without specific prior written permission.
#
# THIS SOFTWARE IS PROVIDED BY THE COPYRIGHT HOLDERS AND CONTRIBUTORS
# "AS IS" AND ANY EXPRESS OR IMPLIED WARRANTIES, INCLUDING, BUT NOT
# LIMITED TO, THE IMPLIED WARRANTIES OF MERCHANTABILITY AND FITNESS FOR
# A PARTICULAR PURPOSE ARE DISCLAIMED. IN NO EVENT SHALL THE COPYRIGHT
# OWNER OR CONTRIBUTORS BE LIABLE FOR ANY DIRECT, INDIRECT, INCIDENTAL,
# SPECIAL, EXEMPLARY, OR CONSEQUENTIAL DAMAGES (INCLUDING, BUT NOT
# LIMITED TO, PROCUREMENT OF SUBSTITUTE GOODS OR SERVICES; LOSS OF USE,
# DATA, OR PROFITS; OR BUSINESS INTERRUPTION) HOWEVER CAUSED AND ON ANY
# THEORY OF LIABILITY, WHETHER IN CONTRACT, STRICT LIABILITY, OR TORT
# (INCLUDING NEGLIGENCE OR OTHERWISE) ARISING IN ANY WAY OUT OF THE USE
# OF THIS SOFTWARE, EVEN IF ADVISED OF THE POSSIBILITY OF SUCH DAMAGE.

import os, datetime, urllib, json, glob, re

from django.http import HttpResponse, Http404 , HttpResponseForbidden
from django.shortcuts import render, render_to_response, get_object_or_404, redirect
from django.template import RequestContext
from django.template.loader import render_to_string
from django.core.exceptions import ObjectDoesNotExist
from django.core.urlresolvers import reverse as urlreverse
from django.conf import settings
from django import forms

import debug                            # pyflakes:ignore

from ietf.doc.models import ( Document, DocAlias, DocHistory, DocEvent, BallotDocEvent,
    ConsensusDocEvent, NewRevisionDocEvent, TelechatDocEvent, WriteupDocEvent,
    IESG_BALLOT_ACTIVE_STATES, STATUSCHANGE_RELATIONS )
from ietf.doc.utils import ( add_links_in_new_revision_events, augment_events_with_revision,
    can_adopt_draft, get_chartering_type, get_document_content, get_tags_for_stream_id,
    needed_ballot_positions, nice_consensus, prettify_std_name, update_telechat, has_same_ballot,
    get_initial_notify, make_notify_changed_event, crawl_history)
from ietf.community.models import CommunityList
from ietf.group.models import Role
from ietf.group.utils import can_manage_group_type, can_manage_materials
from ietf.ietfauth.utils import has_role, is_authorized_in_doc_stream, user_is_person, role_required
from ietf.name.models import StreamName, BallotPositionName
from ietf.person.models import Email
from ietf.utils.history import find_history_active_at
from ietf.doc.forms import TelechatForm, NotifyForm
from ietf.doc.mails import email_comment 
from ietf.mailtrigger.utils import gather_relevant_expansions

def render_document_top(request, doc, tab, name):
    tabs = []
    tabs.append(("Document", "document", urlreverse("doc_view", kwargs=dict(name=name)), True))

    ballot = doc.latest_event(BallotDocEvent, type="created_ballot")
    if doc.type_id in ("draft","conflrev", "statchg"):
        tabs.append(("IESG Evaluation Record", "ballot", urlreverse("doc_ballot", kwargs=dict(name=name)), ballot,  None if ballot else "IESG Evaluation Ballot has not been created yet"))
    elif doc.type_id == "charter" and doc.group.type_id == "wg":
        tabs.append(("IESG Review", "ballot", urlreverse("doc_ballot", kwargs=dict(name=name)), ballot, None if ballot else "IESG Review Ballot has not been created yet"))

    if doc.type_id == "draft" or (doc.type_id == "charter" and doc.group.type_id == "wg"):
        tabs.append(("IESG Writeups", "writeup", urlreverse("doc_writeup", kwargs=dict(name=name)), True))

    tabs.append(("Email expansions","email",urlreverse("doc_email", kwargs=dict(name=name)), True))
    tabs.append(("History", "history", urlreverse("doc_history", kwargs=dict(name=name)), True))

    if name.startswith("rfc"):
        name = "RFC %s" % name[3:]
    else:
        name += "-" + doc.rev

    return render_to_string("doc/document_top.html",
                            dict(doc=doc,
                                 tabs=tabs,
                                 selected=tab,
                                 name=name))


def document_main(request, name, rev=None):
    doc = get_object_or_404(Document.objects.select_related(), docalias__name=name)

    # take care of possible redirections
    aliases = DocAlias.objects.filter(document=doc).values_list("name", flat=True)
    if rev==None and doc.type_id == "draft" and not name.startswith("rfc"):
        for a in aliases:
            if a.startswith("rfc"):
                return redirect("doc_view", name=a)

    if doc.type_id == 'conflrev':
        conflictdoc = doc.related_that_doc('conflrev')[0].document
    
    revisions = []
    for h in doc.history_set.order_by("time", "id"):
        if h.rev and not h.rev in revisions:
            revisions.append(h.rev)
    if not doc.rev in revisions:
        revisions.append(doc.rev)
    latest_rev = doc.rev

    snapshot = False

    if rev != None:
        if rev == doc.rev:
            return redirect('doc_view', name=name)

        # find the entry in the history
        for h in doc.history_set.order_by("-time"):
            if rev == h.rev:
                snapshot = True
                doc = h
                break

        if not snapshot:
            return redirect('doc_view', name=name)

        if doc.type_id == "charter":
            # find old group, too
            gh = find_history_active_at(doc.group, doc.time)
            if gh:
                group = gh

    # set this after we've found the right doc instance
    group = doc.group

    top = render_document_top(request, doc, "document", name)


    telechat = doc.latest_event(TelechatDocEvent, type="scheduled_for_telechat")
    if telechat and (not telechat.telechat_date or telechat.telechat_date < datetime.date.today()):
       telechat = None


    # specific document types
    if doc.type_id == "draft":
        split_content = not ( request.GET.get('include_text') or request.COOKIES.get("full_draft", settings.USER_PREFERENCE_DEFAULTS["full_draft"]) == "on" )

        iesg_state = doc.get_state("draft-iesg")
        iesg_state_summary = doc.friendly_state()
        can_edit = has_role(request.user, ("Area Director", "Secretariat"))
        stream_slugs = StreamName.objects.values_list("slug", flat=True)
        can_change_stream = bool(can_edit or (
                request.user.is_authenticated() and
                Role.objects.filter(name__in=("chair", "secr", "auth", "delegate"),
                                    group__acronym__in=stream_slugs,
                                    person__user=request.user)))
        can_edit_iana_state = has_role(request.user, ("Secretariat", "IANA"))

        can_edit_replaces = has_role(request.user, ("Area Director", "Secretariat", "IRTF Chair", "WG Chair", "RG Chair", "WG Secretary", "RG Secretary"))

        is_author = unicode(request.user) in set([email.address for email in doc.authors.all()])
        can_view_possibly_replaces = can_edit_replaces or is_author

        rfc_number = name[3:] if name.startswith("") else None
        draft_name = None
        for a in aliases:
            if a.startswith("draft"):
                draft_name = a

        rfc_aliases = [prettify_std_name(a) for a in aliases
                       if a.startswith("fyi") or a.startswith("std") or a.startswith("bcp")]

        latest_revision = None

        if doc.get_state_slug() == "rfc":
            # content
            filename = name + ".txt"

            content = get_document_content(filename, os.path.join(settings.RFC_PATH, filename),
                                           split_content, markup=True)

            # file types
            base_path = os.path.join(settings.RFC_PATH, name + ".")
            possible_types = ["txt", "pdf", "ps"]
            found_types = [t for t in possible_types if os.path.exists(base_path + t)]

            base = "https://www.rfc-editor.org/rfc/"

            file_urls = []
            for t in found_types:
                label = "plain text" if t == "txt" else t
                file_urls.append((label, base + name + "." + t))

            if "pdf" not in found_types and "txt" in found_types:
                file_urls.append(("pdf", base + "pdfrfc/" + name + ".txt.pdf"))

            if "txt" in found_types:
                file_urls.append(("html", settings.TOOLS_ID_HTML_URL + name))

            if not found_types:
                content = "This RFC is not currently available online."
                split_content = False
            elif "txt" not in found_types:
                content = "This RFC is not available in plain text format."
                split_content = False
        else:
            filename = "%s-%s.txt" % (draft_name, doc.rev)

            content = get_document_content(filename, os.path.join(settings.INTERNET_ALL_DRAFTS_ARCHIVE_DIR, filename),
                                           split_content, markup=True)

            # file types
            base_path = os.path.join(settings.INTERNET_DRAFT_PATH, doc.name + "-" + doc.rev + ".")
            possible_types = ["pdf", "xml", "ps"]
            found_types = ["txt"] + [t for t in possible_types if os.path.exists(base_path + t)]

            if not snapshot and doc.get_state_slug() == "active":
                base = settings.IETF_ID_URL
            else:
                base = settings.IETF_ID_ARCHIVE_URL

            file_urls = []
            for t in found_types:
                label = "plain text" if t == "txt" else t
                file_urls.append((label, base + doc.name + "-" + doc.rev + "." + t))

            if "pdf" not in found_types:
                file_urls.append(("pdf", settings.TOOLS_ID_PDF_URL + doc.name + "-" + doc.rev + ".pdf"))
            file_urls.append(("html", settings.TOOLS_ID_HTML_URL + doc.name + "-" + doc.rev))

            # latest revision
            latest_revision = doc.latest_event(NewRevisionDocEvent, type="new_revision")

        # bibtex
        file_urls.append(("bibtex", "bibtex"))

        # ballot
        ballot_summary = None
        if iesg_state and iesg_state.slug in IESG_BALLOT_ACTIVE_STATES:
            active_ballot = doc.active_ballot()
            if active_ballot:
                ballot_summary = needed_ballot_positions(doc, active_ballot.active_ad_positions().values())

        # submission
        submission = ""
        if group is None:
            submission = "unknown"
        elif group.type_id == "individ":
            submission = "individual"
        elif group.type_id == "area" and doc.stream_id == "ietf":
            submission = "individual in %s area" % group.acronym
        elif group.type_id in ("rg", "wg"):
            submission = "%s %s" % (group.acronym, group.type)
            if group.type_id == "wg":
                submission = "<a href=\"%s\">%s</a>" % (urlreverse("group_home", kwargs=dict(group_type=group.type_id, acronym=group.acronym)), submission)
            if doc.stream_id and doc.get_state_slug("draft-stream-%s" % doc.stream_id) == "c-adopt":
                submission = "candidate for %s" % submission

        # resurrection
        resurrected_by = None
        if doc.get_state_slug() == "expired":
            e = doc.latest_event(type__in=("requested_resurrect", "completed_resurrect"))
            if e and e.type == "requested_resurrect":
                resurrected_by = e.by

        # stream info
        stream_state_type_slug = None
        stream_state = None
        if doc.stream:
            stream_state_type_slug = "draft-stream-%s" % doc.stream_id
            stream_state = doc.get_state(stream_state_type_slug)
        stream_tags = doc.tags.filter(slug__in=get_tags_for_stream_id(doc.stream_id))

        shepherd_writeup = doc.latest_event(WriteupDocEvent, type="changed_protocol_writeup")

        can_edit_stream_info = is_authorized_in_doc_stream(request.user, doc)
        can_edit_shepherd_writeup = can_edit_stream_info or user_is_person(request.user, doc.shepherd and doc.shepherd.person) or has_role(request.user, ["Area Director"])
        can_edit_notify = can_edit_shepherd_writeup
        can_edit_consensus = False

        consensus = None
        if doc.stream_id == "ietf" and iesg_state:
            show_in_states = set(IESG_BALLOT_ACTIVE_STATES)
            show_in_states.update(('approved','ann','rfcqueue','pub'))
            if iesg_state.slug in show_in_states: 
                can_edit_consensus = can_edit
                e = doc.latest_event(ConsensusDocEvent, type="changed_consensus")
                consensus = nice_consensus(e and e.consensus)
        elif doc.stream_id in ("irtf", "iab"):
            can_edit_consensus = can_edit or can_edit_stream_info
            e = doc.latest_event(ConsensusDocEvent, type="changed_consensus")
            consensus = nice_consensus(e and e.consensus)

        # mailing list search archive
        search_archive = "www.ietf.org/mail-archive/web/"
        if doc.stream_id == "ietf" and group.type_id == "wg" and group.list_archive:
            search_archive = group.list_archive

        search_archive = urllib.quote(search_archive, safe="~")

        # conflict reviews
        conflict_reviews = [d.document.name for d in doc.related_that("conflrev")]

        status_change_docs = doc.related_that(STATUSCHANGE_RELATIONS)
        status_changes = [ rel.document for rel in status_change_docs  if rel.document.get_state_slug() in ('appr-sent','appr-pend')]
        proposed_status_changes = [ rel.document for rel in status_change_docs  if rel.document.get_state_slug() in ('needshep','adrev','iesgeval','defer','appr-pr')]

        presentations = doc.future_presentations()

        # remaining actions
        actions = []

        if can_adopt_draft(request.user, doc) and not doc.get_state_slug() in ["rfc"]:
            actions.append(("Manage Document Adoption in Group", urlreverse('doc_adopt_draft', kwargs=dict(name=doc.name))))

        if doc.get_state_slug() == "expired" and not resurrected_by and can_edit:
            actions.append(("Request Resurrect", urlreverse('doc_request_resurrect', kwargs=dict(name=doc.name))))

        if doc.get_state_slug() == "expired" and has_role(request.user, ("Secretariat",)):
            actions.append(("Resurrect", urlreverse('doc_resurrect', kwargs=dict(name=doc.name))))

        if (doc.get_state_slug() not in ["rfc", "expired"] and doc.stream_id in ("ise", "irtf")
            and can_edit_stream_info and not conflict_reviews):
            label = "Begin IETF Conflict Review"
            if not doc.intended_std_level:
                label += " (note that intended status is not set)"
            actions.append((label, urlreverse('conflict_review_start', kwargs=dict(name=doc.name))))

        if (doc.get_state_slug() not in ["rfc", "expired"] and doc.stream_id in ("iab", "ise", "irtf")
            and can_edit_stream_info):
            label = "Request Publication"
            if not doc.intended_std_level:
                label += " (note that intended status is not set)"
            if iesg_state and iesg_state.slug != 'dead':
                label += " (Warning: the IESG state indicates ongoing IESG processing)"
            actions.append((label, urlreverse('doc_request_publication', kwargs=dict(name=doc.name))))

        if doc.get_state_slug() not in ["rfc", "expired"] and doc.stream_id in ("ietf",):
            if not iesg_state and can_edit:
                actions.append(("Begin IESG Processing", urlreverse('doc_edit_info', kwargs=dict(name=doc.name)) + "?new=1"))
            elif can_edit_stream_info and (not iesg_state or iesg_state.slug == 'watching'):
                actions.append(("Submit to IESG for Publication", urlreverse('doc_to_iesg', kwargs=dict(name=doc.name))))

        tracking_document = False
        if request.user.is_authenticated():
            try:
                clist = CommunityList.objects.get(user=request.user)
                clist.update()
                if clist.get_documents().filter(name=doc.name).count() > 0:
                    tracking_document = True
            except ObjectDoesNotExist:
                pass

        replaces = [d.name for d in doc.related_that_doc("replaces")]
        replaced_by = [d.name for d in doc.related_that("replaces")]
        possibly_replaces = [d.name for d in doc.related_that_doc("possibly-replaces")]
        possibly_replaced_by = [d.name for d in doc.related_that("possibly-replaces")]
        published = doc.latest_event(type="published_rfc")
        started_iesg_process = doc.latest_event(type="started_iesg_process")

<<<<<<< HEAD
=======
        # We'd like to group rows in the document information table, with a first row giving the
        # group label.  This would be easy if all browsers supported the rowspan="0" (zero)
        # semantics of the html standard, but only Firefox and Opera do, so we have to count
        # how many entries there will be in each section here, instead.  Bah!
        table_rows = dict(doc=4, stream=2, iesg=4, iana=2, rfced=1)
        table_rows['doc'] += 1 if replaces or can_edit_stream_info else 0
        table_rows['doc'] += 1 if replaced_by  else 0
        table_rows['doc'] += 1 if doc.get_state_slug() != "rfc" else 0
        table_rows['doc'] += 1 if conflict_reviews else 0

        table_rows['stream'] += 1 if consensus else 0
        table_rows['stream'] += 1 if shepherd_writeup or can_edit_shepherd_writeup else 0
        table_rows['stream'] += 1 if published and started_iesg_process and published.time < started_iesg_process.time else 0
        table_rows['stream'] += 1 if presentations or can_edit_stream_info else 0

        table_rows['iesg'] += 1 if iesg_state and (doc.note or can_edit) else 0

>>>>>>> 609f368c
        return render_to_response("doc/document_draft.html",
                                  dict(doc=doc,
                                       group=group,
                                       top=top,
                                       name=name,
                                       content=content,
                                       split_content=split_content,
                                       revisions=revisions,
                                       snapshot=snapshot,
                                       latest_revision=latest_revision,
                                       latest_rev=latest_rev,
                                       can_edit=can_edit,
                                       can_change_stream=can_change_stream,
                                       can_edit_stream_info=can_edit_stream_info,
                                       is_shepherd = user_is_person(request.user, doc.shepherd and doc.shepherd.person),
                                       can_edit_shepherd_writeup=can_edit_shepherd_writeup,
                                       can_edit_notify=can_edit_notify,
                                       can_edit_iana_state=can_edit_iana_state,
                                       can_edit_consensus=can_edit_consensus,
                                       can_edit_replaces=can_edit_replaces,
                                       can_view_possibly_replaces=can_view_possibly_replaces,

                                       rfc_number=rfc_number,
                                       draft_name=draft_name,
                                       telechat=telechat,
                                       ballot_summary=ballot_summary,
                                       submission=submission,
                                       resurrected_by=resurrected_by,

                                       replaces=replaces,
                                       replaced_by=replaced_by,
                                       possibly_replaces=possibly_replaces,
                                       possibly_replaced_by=possibly_replaced_by,
                                       updates=[prettify_std_name(d.name) for d in doc.related_that_doc("updates")],
                                       updated_by=[prettify_std_name(d.document.canonical_name()) for d in doc.related_that("updates")],
                                       obsoletes=[prettify_std_name(d.name) for d in doc.related_that_doc("obs")],
                                       obsoleted_by=[prettify_std_name(d.document.canonical_name()) for d in doc.related_that("obs")],
                                       conflict_reviews=conflict_reviews,
                                       status_changes=status_changes,
                                       proposed_status_changes=proposed_status_changes,
                                       rfc_aliases=rfc_aliases,
                                       has_errata=doc.tags.filter(slug="errata"),
                                       published=published,
                                       file_urls=file_urls,
                                       stream_state_type_slug=stream_state_type_slug,
                                       stream_state=stream_state,
                                       stream_tags=stream_tags,
                                       milestones=doc.groupmilestone_set.filter(state="active"),
                                       consensus=consensus,
                                       iesg_state=iesg_state,
                                       iesg_state_summary=iesg_state_summary,
                                       rfc_editor_state=doc.get_state("draft-rfceditor"),
                                       iana_review_state=doc.get_state("draft-iana-review"),
                                       iana_action_state=doc.get_state("draft-iana-action"),
                                       started_iesg_process=started_iesg_process,
                                       shepherd_writeup=shepherd_writeup,
                                       search_archive=search_archive,
                                       actions=actions,
                                       tracking_document=tracking_document,
                                       presentations=presentations,
                                       ),
                                  context_instance=RequestContext(request))

    if doc.type_id == "charter":
        filename = "%s-%s.txt" % (doc.canonical_name(), doc.rev)

        content = get_document_content(filename, os.path.join(settings.CHARTER_PATH, filename), split=False, markup=True)

        ballot_summary = None
        if doc.get_state_slug() in ("intrev", "iesgrev"):
            active_ballot = doc.active_ballot()
            if active_ballot:
                ballot_summary = needed_ballot_positions(doc, active_ballot.active_ad_positions().values())
            else:
                ballot_summary = "No active ballot found."

        chartering = get_chartering_type(doc)

        # inject milestones from group
        milestones = None
        if chartering and not snapshot:
            milestones = doc.group.groupmilestone_set.filter(state="charter")

        can_manage = can_manage_group_type(request.user, doc.group.type_id)

        return render_to_response("doc/document_charter.html",
                                  dict(doc=doc,
                                       top=top,
                                       chartering=chartering,
                                       content=content,
                                       txt_url=doc.href(),
                                       revisions=revisions,
                                       latest_rev=latest_rev,
                                       snapshot=snapshot,
                                       telechat=telechat,
                                       ballot_summary=ballot_summary,
                                       group=group,
                                       milestones=milestones,
                                       can_manage=can_manage,
                                       ),
                                  context_instance=RequestContext(request))

    if doc.type_id == "conflrev":
        filename = "%s-%s.txt" % (doc.canonical_name(), doc.rev)
        pathname = os.path.join(settings.CONFLICT_REVIEW_PATH,filename)

        if doc.rev == "00" and not os.path.isfile(pathname):
            # This could move to a template
            content = "A conflict review response has not yet been proposed."
        else:     
            content = get_document_content(filename, pathname, split=False, markup=True)

        ballot_summary = None
        if doc.get_state_slug() in ("iesgeval") and doc.active_ballot():
            ballot_summary = needed_ballot_positions(doc, doc.active_ballot().active_ad_positions().values())

        return render_to_response("doc/document_conflict_review.html",
                                  dict(doc=doc,
                                       top=top,
                                       content=content,
                                       revisions=revisions,
                                       latest_rev=latest_rev,
                                       snapshot=snapshot,
                                       telechat=telechat,
                                       conflictdoc=conflictdoc,
                                       ballot_summary=ballot_summary,
                                       approved_states=('appr-reqnopub-pend','appr-reqnopub-sent','appr-noprob-pend','appr-noprob-sent'),
                                       ),
                                  context_instance=RequestContext(request))

    if doc.type_id == "statchg":
        filename = "%s-%s.txt" % (doc.canonical_name(), doc.rev)
        pathname = os.path.join(settings.STATUS_CHANGE_PATH,filename)

        if doc.rev == "00" and not os.path.isfile(pathname):
            # This could move to a template
            content = "Status change text has not yet been proposed."
        else:     
            content = get_document_content(filename, pathname, split=False)

        ballot_summary = None
        if doc.get_state_slug() in ("iesgeval"):
            ballot_summary = needed_ballot_positions(doc, doc.active_ballot().active_ad_positions().values())
     
        if isinstance(doc,Document):
            sorted_relations=doc.relateddocument_set.all().order_by('relationship__name')
        elif isinstance(doc,DocHistory):
            sorted_relations=doc.relateddochistory_set.all().order_by('relationship__name')
        else:
            sorted_relations=None

        return render_to_response("doc/document_status_change.html",
                                  dict(doc=doc,
                                       top=top,
                                       content=content,
                                       revisions=revisions,
                                       latest_rev=latest_rev,
                                       snapshot=snapshot,
                                       telechat=telechat,
                                       ballot_summary=ballot_summary,
                                       approved_states=('appr-pend','appr-sent'),
                                       sorted_relations=sorted_relations,
                                       ),
                                  context_instance=RequestContext(request))

    # TODO : Add "recording", and "bluesheets" here when those documents are appropriately
    #        created and content is made available on disk
    if doc.type_id in ("slides", "agenda", "minutes"):
        can_manage_material = can_manage_materials(request.user, doc.group)
        #presentations = None
        #if doc.type_id=='slides' and doc.get_state_slug('slides')=='active' :
        #    presentations = doc.future_presentations()
        presentations = doc.future_presentations()
        if doc.meeting_related():
            ## disallow editing meeting-related stuff through this
            ## interface for the time being
            # Now try allowing it
            # can_manage_material = False
            basename = doc.canonical_name() # meeting materials are unversioned at the moment
            if doc.external_url:
                # we need to remove the extension for the globbing below to work
                basename = os.path.splitext(doc.external_url)[0]
        else:
            basename = "%s-%s" % (doc.canonical_name(), doc.rev)

        pathname = os.path.join(doc.get_file_path(), basename)

        content = None
        other_types = []
        globs = glob.glob(pathname + ".*")
        for g in globs:
            extension = os.path.splitext(g)[1]
            t = os.path.splitext(g)[1].lstrip(".")
            url = doc.href()
            if not url.endswith("/") and not url.endswith(extension):
                url += extension

            if extension == ".txt":
                content = get_document_content(basename, pathname + extension, split=False)
                t = "plain text"

            other_types.append((t, url))

        return render_to_response("doc/document_material.html",
                                  dict(doc=doc,
                                       top=top,
                                       content=content,
                                       revisions=revisions,
                                       latest_rev=latest_rev,
                                       snapshot=snapshot,
                                       can_manage_material=can_manage_material,
                                       other_types=other_types,
                                       presentations=presentations,
                                       ),
                                  context_instance=RequestContext(request))

    raise Http404


def check_doc_email_aliases():
    pattern = re.compile('^expand-(.*?)(\..*?)?@.*? +(.*)$')
    good_count = 0
    tot_count = 0
    with open(settings.DRAFT_VIRTUAL_PATH,"r") as virtual_file:
        for line in virtual_file.readlines():
            m = pattern.match(line)
            tot_count += 1
            if m:
                good_count += 1
            if good_count > 50 and tot_count < 3*good_count:
                return True
    return False

def get_doc_email_aliases(name):
    if name:
        pattern = re.compile('^expand-(%s)(\..*?)?@.*? +(.*)$'%name)
    else:
        pattern = re.compile('^expand-(.*?)(\..*?)?@.*? +(.*)$')
    aliases = []
    with open(settings.DRAFT_VIRTUAL_PATH,"r") as virtual_file:
        for line in virtual_file.readlines():
            m = pattern.match(line)
            if m:
                aliases.append({'doc_name':m.group(1),'alias_type':m.group(2),'expansion':m.group(3)})
    return aliases

def document_email(request,name):
    doc = get_object_or_404(Document, docalias__name=name)
    top = render_document_top(request, doc, "email", name)

    aliases = get_doc_email_aliases(name) if doc.type_id=='draft' else None

    expansions = gather_relevant_expansions(doc=doc)
    
    return render(request, "doc/document_email.html",
                            dict(doc=doc,
                                 top=top,
                                 aliases=aliases,
                                 expansions=expansions,
                                 ietf_domain=settings.IETF_DOMAIN,
                                )
                 )


def document_history(request, name):
    doc = get_object_or_404(Document, docalias__name=name)
    top = render_document_top(request, doc, "history", name)

    # pick up revisions from events
    diff_revisions = []

    diffable = [ name.startswith(prefix) for prefix in ["rfc", "draft", "charter", "conflict-review", "status-change", ]]
    if any(diffable):
        diff_documents = [ doc ]
        diff_documents.extend(Document.objects.filter(docalias__relateddocument__source=doc, docalias__relateddocument__relationship="replaces"))

        if doc.get_state_slug() == "rfc":
            e = doc.latest_event(type="published_rfc")
            aliases = doc.docalias_set.filter(name__startswith="rfc")
            if aliases:
                name = aliases[0].name
            diff_revisions.append((name, "", e.time if e else doc.time, name))

        seen = set()
        for e in NewRevisionDocEvent.objects.filter(type="new_revision", doc__in=diff_documents).select_related('doc').order_by("-time", "-id"):
            if (e.doc.name, e.rev) in seen:
                continue

            seen.add((e.doc.name, e.rev))

            url = ""
            if name.startswith("charter"):
                url = request.build_absolute_uri(urlreverse("charter_with_milestones_txt", kwargs=dict(name=e.doc.name, rev=e.rev)))
            elif name.startswith("conflict-review"):
                url = find_history_active_at(e.doc, e.time).href()
            elif name.startswith("status-change"):
                url = find_history_active_at(e.doc, e.time).href()
            elif name.startswith("draft") or name.startswith("rfc"):
                # rfcdiff tool has special support for IDs
                url = e.doc.name + "-" + e.rev

            diff_revisions.append((e.doc.name, e.rev, e.time, url))

    # grab event history
    events = doc.docevent_set.all().order_by("-time", "-id").select_related("by")

    augment_events_with_revision(doc, events)
    add_links_in_new_revision_events(doc, events, diff_revisions)

    # figure out if the current user can add a comment to the history
    if doc.type_id == "draft" and doc.group != None:
        can_add_comment = bool(has_role(request.user, ("Area Director", "Secretariat", "IRTF Chair", "IANA", "RFC Editor")) or (
            request.user.is_authenticated() and
            Role.objects.filter(name__in=("chair", "secr"),
                group__acronym=doc.group.acronym,
                person__user=request.user)))
    else:
        can_add_comment = has_role(request.user, ("Area Director", "Secretariat", "IRTF Chair"))

    return render_to_response("doc/document_history.html",
                              dict(doc=doc,
                                   top=top,
                                   diff_revisions=diff_revisions,
                                   events=events,
                                   can_add_comment=can_add_comment,
                                   ),
                              context_instance=RequestContext(request))


def document_bibtex(request, name, rev=None):
    doc = get_object_or_404(Document, docalias__name=name)

    latest_revision = doc.latest_event(NewRevisionDocEvent, type="new_revision")
    replaced_by = [d.name for d in doc.related_that("replaces")]
    published = doc.latest_event(type="published_rfc")
    rfc = latest_revision.doc if latest_revision and latest_revision.doc.get_state_slug() == "rfc" else None

    if rev != None and rev != doc.rev:
        # find the entry in the history
        for h in doc.history_set.order_by("-time"):
            if rev == h.rev:
                doc = h
                break

    return render_to_response("doc/document_bibtex.bib",
                              dict(doc=doc,
                                   replaced_by=replaced_by,
                                   published=published,
                                   rfc=rfc,
                                   latest_revision=latest_revision),
                              content_type="text/plain; charset=utf-8",
                              context_instance=RequestContext(request))


def document_writeup(request, name):
    doc = get_object_or_404(Document, docalias__name=name)
    top = render_document_top(request, doc, "writeup", name)

    def text_from_writeup(event_type):
        e = doc.latest_event(WriteupDocEvent, type=event_type)
        if e:
            return e.text
        else:
            return ""

    sections = []
    if doc.type_id == "draft":
        writeups = []
        sections.append(("Approval Announcement",
                         "<em>Draft</em> of message to be sent <em>after</em> approval:",
                         writeups))

        writeups.append(("Announcement",
                         text_from_writeup("changed_ballot_approval_text"),
                         urlreverse("doc_ballot_approvaltext", kwargs=dict(name=doc.name))))

        writeups.append(("Ballot Text",
                         text_from_writeup("changed_ballot_writeup_text"),
                         urlreverse("doc_ballot_writeupnotes", kwargs=dict(name=doc.name))))

    elif doc.type_id == "charter":
        sections.append(("WG Review Announcement",
                         "",
                         [("WG Review Announcement",
                           text_from_writeup("changed_review_announcement"),
                           urlreverse("ietf.doc.views_charter.review_announcement_text", kwargs=dict(name=doc.name)))]
                         ))

        sections.append(("WG Action Announcement",
                         "",
                         [("WG Action Announcement",
                           text_from_writeup("changed_action_announcement"),
                           urlreverse("ietf.doc.views_charter.action_announcement_text", kwargs=dict(name=doc.name)))]
                         ))

        if doc.latest_event(BallotDocEvent, type="created_ballot"):
            sections.append(("Ballot Announcement",
                             "",
                             [("Ballot Announcement",
                               text_from_writeup("changed_ballot_writeup_text"),
                               urlreverse("ietf.doc.views_charter.ballot_writeupnotes", kwargs=dict(name=doc.name)))]
                             ))

    if not sections:
        raise Http404

    return render_to_response("doc/document_writeup.html",
                              dict(doc=doc,
                                   top=top,
                                   sections=sections,
                                   can_edit=has_role(request.user, ("Area Director", "Secretariat")),
                                   ),
                              context_instance=RequestContext(request))

def document_shepherd_writeup(request, name):
    doc = get_object_or_404(Document, docalias__name=name)
    lastwriteup = doc.latest_event(WriteupDocEvent,type="changed_protocol_writeup")
    if lastwriteup:
        writeup_text = lastwriteup.text
    else:
        writeup_text = "(There is no shepherd's writeup available for this document)"

    can_edit_stream_info = is_authorized_in_doc_stream(request.user, doc)
    can_edit_shepherd_writeup = can_edit_stream_info or user_is_person(request.user, doc.shepherd and doc.shepherd.person) or has_role(request.user, ["Area Director"])

    return render_to_response("doc/shepherd_writeup.html",
                               dict(doc=doc,
                                    writeup=writeup_text,
                                    can_edit=can_edit_shepherd_writeup
                                   ),
                              context_instance=RequestContext(request))

def document_references(request, name):
    doc = get_object_or_404(Document,docalias__name=name)
    refs = doc.relations_that_doc(['refnorm','refinfo','refunk','refold'])
    return render_to_response("doc/document_references.html",dict(doc=doc,refs=sorted(refs,key=lambda x:x.target.name),),context_instance=RequestContext(request))

def document_referenced_by(request, name):
    doc = get_object_or_404(Document,docalias__name=name)
    refs = doc.relations_that(['refnorm','refinfo','refunk','refold']).filter(source__states__type__slug='draft',source__states__slug__in=['rfc','active'])
    full = ( request.GET.get('full') != None )
    numdocs = refs.count()
    if not full and numdocs>250:
       refs=refs[:250]
    else:
       numdocs=None
    refs=sorted(refs,key=lambda x:(['refnorm','refinfo','refunk','refold'].index(x.relationship.slug),x.source.canonical_name()))
    return render_to_response("doc/document_referenced_by.html",
               dict(alias_name=name,
                    doc=doc,
                    numdocs=numdocs,
                    refs=refs,
                    ),
               context_instance=RequestContext(request))

def document_ballot_content(request, doc, ballot_id, editable=True):
    """Render HTML string with content of ballot page."""
    all_ballots = list(BallotDocEvent.objects.filter(doc=doc, type="created_ballot").order_by("time"))
    augment_events_with_revision(doc, all_ballots)

    ballot = None
    if ballot_id != None:
        ballot_id = int(ballot_id)
        for b in all_ballots:
            if b.id == ballot_id:
                ballot = b
                break
    elif all_ballots:
        ballot = all_ballots[-1]

    if not ballot:
        return "<p>No ballots are available for this document at this time.</p>"

    deferred = doc.active_defer_event()

    positions = ballot.all_positions()

    # put into position groups
    position_groups = []
    for n in BallotPositionName.objects.filter(slug__in=[p.pos_id for p in positions]).order_by('order'):
        g = (n, [p for p in positions if p.pos_id == n.slug])
        g[1].sort(key=lambda p: (p.old_ad, p.ad.plain_name()))
        if n.blocking:
            position_groups.insert(0, g)
        else:
            position_groups.append(g)

    summary = needed_ballot_positions(doc, [p for p in positions if not p.old_ad])

    text_positions = [p for p in positions if p.discuss or p.comment]
    text_positions.sort(key=lambda p: (p.old_ad, p.ad.plain_name()))

    ballot_open = not BallotDocEvent.objects.filter(doc=doc,
                                                    type__in=("closed_ballot", "created_ballot"),
                                                    time__gt=ballot.time,
                                                    ballot_type=ballot.ballot_type)
    if not ballot_open:
        editable = False

    return render_to_string("doc/document_ballot_content.html",
                              dict(doc=doc,
                                   ballot=ballot,
                                   position_groups=position_groups,
                                   text_positions=text_positions,
                                   editable=editable,
                                   ballot_open=ballot_open,
                                   deferred=deferred,
                                   summary=summary,
                                   all_ballots=all_ballots,
                                   ),
                              context_instance=RequestContext(request))

def document_ballot(request, name, ballot_id=None):
    doc = get_object_or_404(Document, docalias__name=name)
    top = render_document_top(request, doc, "ballot", name)

    c = document_ballot_content(request, doc, ballot_id, editable=True)

    request.session['ballot_edit_return_point'] = request.path_info

    return render_to_response("doc/document_ballot.html",
                              dict(doc=doc,
                                   top=top,
                                   ballot_content=c,
                                   ),
                              context_instance=RequestContext(request))

def ballot_popup(request, name, ballot_id):
    doc = get_object_or_404(Document, docalias__name=name)
    c = document_ballot_content(request, doc, ballot_id=ballot_id, editable=False)
    return render_to_response("doc/ballot_popup.html",
                              dict(doc=doc,
                                   ballot_content=c,
                                   ballot_id=ballot_id,
                                   ),
                              context_instance=RequestContext(request))


def document_json(request, name, rev=None):
    doc = get_object_or_404(Document, docalias__name=name)

    def extract_name(s):
        return s.name if s else None

    data = {}

    data["name"] = doc.name
    data["rev"] = doc.rev
    data["time"] = doc.time.strftime("%Y-%m-%d %H:%M:%S")
    data["group"] = None
    if doc.group:
        data["group"] = dict(
            name=doc.group.name,
            type=extract_name(doc.group.type),
            acronym=doc.group.acronym)
    data["expires"] = doc.expires.strftime("%Y-%m-%d %H:%M:%S") if doc.expires else None
    data["title"] = doc.title
    data["abstract"] = doc.abstract
    data["aliases"] = list(doc.docalias_set.values_list("name", flat=True))
    data["state"] = extract_name(doc.get_state())
    data["intended_std_level"] = extract_name(doc.intended_std_level)
    data["std_level"] = extract_name(doc.std_level)
    data["authors"] = [
        dict(name=e.person.name,
             email=e.address,
             affiliation=e.person.affiliation)
        for e in Email.objects.filter(documentauthor__document=doc).select_related("person").order_by("documentauthor__order")
        ]
    data["shepherd"] = doc.shepherd.formatted_email() if doc.shepherd else None
    data["ad"] = doc.ad.role_email("ad").formatted_email() if doc.ad else None

    latest_revision = doc.latest_event(NewRevisionDocEvent, type="new_revision")
    data["rev_history"] = crawl_history(latest_revision.doc if latest_revision else doc)

    if doc.type_id == "draft":
        data["iesg_state"] = extract_name(doc.get_state("draft-iesg"))
        data["rfceditor_state"] = extract_name(doc.get_state("draft-rfceditor"))
        data["iana_review_state"] = extract_name(doc.get_state("draft-iana-review"))
        data["iana_action_state"] = extract_name(doc.get_state("draft-iana-action"))

        if doc.stream_id in ("ietf", "irtf", "iab"):
            e = doc.latest_event(ConsensusDocEvent, type="changed_consensus")
            data["consensus"] = e.consensus if e else None
        data["stream"] = extract_name(doc.stream)

    return HttpResponse(json.dumps(data, indent=2), content_type='application/json')

class AddCommentForm(forms.Form):
    comment = forms.CharField(required=True, widget=forms.Textarea)

@role_required('Area Director', 'Secretariat', 'IRTF Chair', 'WG Chair', 'RG Chair', 'WG Secretary', 'RG Secretary', 'IANA', 'RFC Editor')
def add_comment(request, name):
    """Add comment to history of document."""
    doc = get_object_or_404(Document, docalias__name=name)

    login = request.user.person

    if doc.type_id == "draft" and doc.group != None:
        can_add_comment = bool(has_role(request.user, ("Area Director", "Secretariat", "IRTF Chair", "IANA", "RFC Editor")) or (
            request.user.is_authenticated() and
            Role.objects.filter(name__in=("chair", "secr"),
                group__acronym=doc.group.acronym,
                person__user=request.user)))
    else:
        can_add_comment = has_role(request.user, ("Area Director", "Secretariat", "IRTF Chair"))
    if not can_add_comment:
        # The user is a chair or secretary, but not for this WG or RG
        return HttpResponseForbidden("You need to be a chair or secretary of this group to add a comment.")

    if request.method == 'POST':
        form = AddCommentForm(request.POST)
        if form.is_valid():
            c = form.cleaned_data['comment']
            
            e = DocEvent(doc=doc, by=login)
            e.type = "added_comment"
            e.desc = c
            e.save()

            email_comment(request, doc, e)

            return redirect("doc_history", name=doc.name)
    else:
        form = AddCommentForm()
  
    return render_to_response('doc/add_comment.html',
                              dict(doc=doc,
                                   form=form),
                              context_instance=RequestContext(request))

@role_required("Area Director", "Secretariat")
def telechat_date(request, name):
    doc = get_object_or_404(Document, name=name)
    login = request.user.person

    e = doc.latest_event(TelechatDocEvent, type="scheduled_for_telechat")
    initial_returning_item = bool(e and e.returning_item)

    warnings = []
    if e and e.telechat_date and doc.type.slug != 'charter':
        if e.telechat_date==datetime.date.today():
            warnings.append( "This document is currently scheduled for today's telechat. "
                            +"Please set the returning item bit carefully.")

        elif e.telechat_date<datetime.date.today() and has_same_ballot(doc,e.telechat_date):
            initial_returning_item = True
            warnings.append(  "This document appears to have been on a previous telechat with the same ballot, "
                            +"so the returning item bit has been set. Clear it if that is not appropriate.")

    initial = dict(telechat_date=e.telechat_date if e else None,
                   returning_item = initial_returning_item,
                  )
    if request.method == "POST":
        form = TelechatForm(request.POST, initial=initial)

        if form.is_valid():
            if doc.type.slug=='charter':
                cleaned_returning_item = None
            else:
                cleaned_returning_item = form.cleaned_data['returning_item']
            update_telechat(request, doc, login, form.cleaned_data['telechat_date'],cleaned_returning_item)
            return redirect('doc_view', name=doc.name)
    else:
        form = TelechatForm(initial=initial)
        if doc.type.slug=='charter':
            del form.fields['returning_item']

    return render(request, 'doc/edit_telechat_date.html',
                              dict(doc=doc,
                                   form=form,
                                   user=request.user,
                                   warnings=warnings,
                                   login=login))

def edit_notify(request, name):
    """Change the set of email addresses document change notificaitions go to."""

    login = request.user
    doc = get_object_or_404(Document, name=name)

    if not ( is_authorized_in_doc_stream(request.user, doc) or user_is_person(request.user, doc.shepherd and doc.shepherd.person) or has_role(request.user, ["Area Director"]) ):
        return HttpResponseForbidden("You do not have permission to perform this action")

    init = { "notify" : doc.notify }

    if request.method == 'POST':

        if "save_addresses" in request.POST:
            form = NotifyForm(request.POST)
            if form.is_valid():
                new_notify = form.cleaned_data['notify']
                if set(new_notify.split(',')) != set(doc.notify.split(',')):
                    e = make_notify_changed_event(request, doc, login.person, new_notify)
                    doc.notify = new_notify
                    doc.time = e.time
                    doc.save()
                return redirect('doc_view', name=doc.name)

        elif "regenerate_addresses" in request.POST:
            init = { "notify" : get_initial_notify(doc) }
            form = NotifyForm(initial=init)

        # Protect from handcrufted POST
        else:
            form = NotifyForm(initial=init)

    else:

        init = { "notify" : doc.notify }
        form = NotifyForm(initial=init)

    if doc.type.slug=='conflrev':
        conflictdoc = doc.relateddocument_set.get(relationship__slug='conflrev').target.document
        titletext = 'the conflict review of %s' % conflictdoc.canonical_name()
    else:
        titletext = '%s' % doc.canonical_name()
    return render_to_response('doc/edit_notify.html',
                              {'form':   form,
                               'doc': doc,
                               'titletext': titletext,
                              },
                              context_instance = RequestContext(request))

def email_aliases(request,name=''):
    doc = get_object_or_404(Document, name=name) if name else None
    if not name:
        # require login for the overview page, but not for the
        # document-specific pages 
        if not request.user.is_authenticated():
                return redirect('%s?next=%s' % (settings.LOGIN_URL, request.path))
    aliases = get_doc_email_aliases(name)

    return render(request,'doc/email_aliases.html',{'aliases':aliases,'ietf_domain':settings.IETF_DOMAIN,'doc':doc})
<|MERGE_RESOLUTION|>--- conflicted
+++ resolved
@@ -360,26 +360,6 @@
         published = doc.latest_event(type="published_rfc")
         started_iesg_process = doc.latest_event(type="started_iesg_process")
 
-<<<<<<< HEAD
-=======
-        # We'd like to group rows in the document information table, with a first row giving the
-        # group label.  This would be easy if all browsers supported the rowspan="0" (zero)
-        # semantics of the html standard, but only Firefox and Opera do, so we have to count
-        # how many entries there will be in each section here, instead.  Bah!
-        table_rows = dict(doc=4, stream=2, iesg=4, iana=2, rfced=1)
-        table_rows['doc'] += 1 if replaces or can_edit_stream_info else 0
-        table_rows['doc'] += 1 if replaced_by  else 0
-        table_rows['doc'] += 1 if doc.get_state_slug() != "rfc" else 0
-        table_rows['doc'] += 1 if conflict_reviews else 0
-
-        table_rows['stream'] += 1 if consensus else 0
-        table_rows['stream'] += 1 if shepherd_writeup or can_edit_shepherd_writeup else 0
-        table_rows['stream'] += 1 if published and started_iesg_process and published.time < started_iesg_process.time else 0
-        table_rows['stream'] += 1 if presentations or can_edit_stream_info else 0
-
-        table_rows['iesg'] += 1 if iesg_state and (doc.note or can_edit) else 0
-
->>>>>>> 609f368c
         return render_to_response("doc/document_draft.html",
                                   dict(doc=doc,
                                        group=group,
@@ -549,15 +529,8 @@
     #        created and content is made available on disk
     if doc.type_id in ("slides", "agenda", "minutes"):
         can_manage_material = can_manage_materials(request.user, doc.group)
-        #presentations = None
-        #if doc.type_id=='slides' and doc.get_state_slug('slides')=='active' :
-        #    presentations = doc.future_presentations()
         presentations = doc.future_presentations()
         if doc.meeting_related():
-            ## disallow editing meeting-related stuff through this
-            ## interface for the time being
-            # Now try allowing it
-            # can_manage_material = False
             basename = doc.canonical_name() # meeting materials are unversioned at the moment
             if doc.external_url:
                 # we need to remove the extension for the globbing below to work

--- conflicted
+++ resolved
@@ -1,9 +1,5 @@
-<<<<<<< HEAD
-Follow this link to confirm your Auto-Post of I-D {{ draft.filename }}-{{ draft.revision }}
-=======
 Follow this link to confirm your Auto-Post of
 I-D {{ draft.filename }}-{{ draft.revision }}:
->>>>>>> e3596842
 
 I-D Submission Tool URL: {{ confirm_url|safe }}
 

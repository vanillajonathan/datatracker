{% extends "base.html" %}
{# Copyright The IETF Trust 2016-2023, All Rights Reserved #}
{% load origin %}
{% load static %}
{% load ietf_filters %}
{% load person_filters %}
{% load textfilters %}
{% block html_attrs %}prefix="og: http://ogp.me/ns# article: http://ogp.me/ns/article#"{% endblock %}
{% block pagehead %}
    {% include "doc/opengraph.html" %}
    <link rel="alternate"
          type="application/atom+xml"
          title="Document changes"
          href="/feed/document-changes/{{ name }}/">
    <meta name="description"
          content="{{ doc.title }} (RFC {{ doc.rfc_number }}, {{ doc.pub_date|date:'F Y' }}{% if obsoleted_by %}; obsoleted by {% for rel in obsoleted_by %}{{ rel.source.name|prettystdname}}{% if not forloop.last%}, {% endif %}{% endfor %}{% endif %})">
{% endblock %}
{% block morecss %}.inline { display: inline; }{% endblock %}
{% block title %}
        RFC {{ doc.rfc_number }} - {{ doc.title }}
{% endblock %}
{% block content %}
    {% origin %}
    {{ top|safe }}
<<<<<<< HEAD
    <div id="timeline"></div>
=======
    <div id="doc-timeline"></div>
>>>>>>> 00bcc112
    <table class="table table-sm table-borderless">
        {% include "doc/document_info.html" %}
        <tbody class="meta border-top">
        </tbody>
        {% if doc.stream_id != 'iab' %}
            <tbody class="meta border-top">
                <tr>
                    <th scope="row">
                        IESG
                    </th>
                        <th scope="row">
                            Responsible AD
                        </th>
                        <td class="edit">
                            {% if can_edit %}
                                <a class="btn btn-primary btn-sm"
                                   href="{% url 'ietf.doc.views_draft.edit_ad' name=doc.name %}">
                                    Edit
                                </a>
                            {% endif %}
                        </td>
                        <td>
                            {% if doc.ad %}
                                {% person_link doc.ad %}
                            {% else %}
                                <span class="text-body-secondary">
                                    (None)
                                </span>
                            {% endif %}
                        </td>
                    </tr>
                    <tr>
                        <td></td>
                        <th scope="row">
                            Send notices to
                        </th>
                        <td class="edit">
                            {% if can_edit_notify %}
                                <a class="btn btn-primary btn-sm"
                                   href="{% url 'ietf.doc.views_doc.edit_notify' name=doc.name %}">
                                    Edit
                                </a>
                            {% endif %}
                        </td>
                        <td>
                            {% if doc.notify %}
                                {{ doc.notify|linkify }}
                            {% else %}
                                <span class="text-body-secondary">
                                    (None)
                                </span>
                            {% endif %}
                        </td>
                    </tr>
                </tbody>
            {% endif %}
        </table>
        <div class="buttonlist">
            <a class="btn btn-primary btn-sm"
               href="mailto:{{ doc.name }}@ietf.org?subject=Mail%20regarding%20{{ doc.name }}">
                <i class="bi bi-envelope">
                </i>
                Email authors
            </a>
            {% if doc.group.type_id == "wg" or doc.group.type_id == "rg" %}
                <a class="btn btn-primary btn-sm"
                   href="mailto:{{ doc.group.list_email }}?subject=Mail%20regarding%20{{ doc.name }}">
                    <i class="bi bi-envelope">
                    </i>
                    Email {{ doc.group.type }}
                </a>
            {% endif %}
            <a class="btn btn-primary btn-sm"
               href="{% url "ietf.ipr.views.search" %}?submit=draft&amp;id={{ doc.name }}"
               rel="nofollow">
                <i class="bi bi-lightning">
                </i>
                IPR
                {% if doc.related_ipr %}
                    <span class="badge rounded-pill">
                        {{ doc.related_ipr|length }}
                    </span>
                {% endif %}
            </a>
            <a class="btn btn-primary btn-sm"
               href="{% url 'ietf.doc.views_doc.document_references' doc.name %}"
               rel="nofollow">
                <i class="bi bi-arrow-left">
                </i>
                References
            </a>
            <a class="btn btn-primary btn-sm"
               href="{% url 'ietf.doc.views_doc.document_referenced_by' doc.name %}"
               rel="nofollow">
                <i class="bi bi-arrow-right">
                </i>
                Referenced by
            </a>
            <a class="btn btn-primary btn-sm"
                href="https://mailarchive.ietf.org/arch/search?q=%22{{ doc.name }}%22"
                rel="nofollow"
                target="_blank">
                Search Lists
            </a>
            {% if user.is_authenticated %}
                <a class="btn btn-primary btn-sm track-untrack-doc {% if not doc.tracked_in_personal_community_list %}hide{% endif %}"
                   href="{% url "ietf.community.views.untrack_document" username=user.username name=doc.name %}"
                   title="Remove from your personal I-D list">
                    <i class="bi bi-bookmark-check-fill">
                    </i>
                    Untrack
                </a>
                <a class="btn btn-primary btn-sm track-untrack-doc {% if doc.tracked_in_personal_community_list %}hide{% endif %}"
                   href="{% url "ietf.community.views.track_document" username=user.username name=doc.name %}"
                   title="Add to your personal I-D list">
                    <i class="bi bi-bookmark">
                    </i>
                    Track
                </a>
            {% endif %}
            {% if actions %}
                {% for label, url in actions %}
                    <a class="btn btn-primary btn-sm" href="{{ url }}">
                        {{ label|capfirst_allcaps }}
                    </a>
                {% endfor %}
            {% endif %}
        </div>
        <div class="card mt-5">
            <div class="card-header">
                    RFC {{ doc.rfc_number }}
            </div>
            <div class="card-body">
                <pre>{{ content|sanitize|safe|default:"(Unavailable)" }}</pre>
            </div>
        </div>
        {% if split_content %}
            <a class="btn btn-primary my-3" href="?include_text=1">
                <i class="bi bi-caret-down">
                </i>
                Show full document
            </a>
        {% endif %}

    {% endblock %}
    {% block js %}
        <script src="{% static 'ietf/js/d3.js' %}">
        </script>
        <script src="{% static 'ietf/js/document_timeline.js' %}">
        </script>
    {% endblock %}<|MERGE_RESOLUTION|>--- conflicted
+++ resolved
@@ -22,11 +22,7 @@
 {% block content %}
     {% origin %}
     {{ top|safe }}
-<<<<<<< HEAD
-    <div id="timeline"></div>
-=======
     <div id="doc-timeline"></div>
->>>>>>> 00bcc112
     <table class="table table-sm table-borderless">
         {% include "doc/document_info.html" %}
         <tbody class="meta border-top">

{% extends "base.html" %}
{# Copyright The IETF Trust 2015, All Rights Reserved #}
{% load origin %}
{% load django_bootstrap5 %}
{% block title %}Change responsible AD for {{ charter.name }}-{{ charter.rev }}{% endblock %}
{% block content %}
    {% origin %}
    <h1>
        Change responsible AD
        <br>
<<<<<<< HEAD
        <small class="text-muted">{{ charter.name }}-{{ charter.rev }}</small>
=======
        <small class="text-body-secondary">{{ charter.canonical_name }}-{{ charter.rev }}</small>
>>>>>>> f52d0ddc
    </h1>
    <form class="mt-3" enctype="multipart/form-data" method="post">
        {% csrf_token %}
        {% bootstrap_form form %}
        <button type="submit" class="btn btn-primary">Submit</button>
        <a class="btn btn-secondary float-end"
           href="{% url "ietf.doc.views_doc.document_main" name=charter.name %}">
            Back
        </a>
    </form>
{% endblock %}<|MERGE_RESOLUTION|>--- conflicted
+++ resolved
@@ -8,11 +8,7 @@
     <h1>
         Change responsible AD
         <br>
-<<<<<<< HEAD
-        <small class="text-muted">{{ charter.name }}-{{ charter.rev }}</small>
-=======
-        <small class="text-body-secondary">{{ charter.canonical_name }}-{{ charter.rev }}</small>
->>>>>>> f52d0ddc
+        <small class="text-body-secondary">{{ charter.name }}-{{ charter.rev }}</small>
     </h1>
     <form class="mt-3" enctype="multipart/form-data" method="post">
         {% csrf_token %}

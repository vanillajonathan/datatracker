--- conflicted
+++ resolved
@@ -72,16 +72,12 @@
 </td>
 
 {% if ad_name == None or ad_name != doc.ad.plain_name %}
-<<<<<<< HEAD
-<td class="ad">{{ doc.ad|default:"" }}<div class="search-text-shepherd">{% if doc.shepherd %}{{ doc.shepherd.person }}{% endif %}</div></td>
-=======
-	<td class="ad">
+        <td class="ad">
 		{% if doc.ad %}
 			<p>{{ doc.ad|default:"" }}</p>
 		{% endif %}
-		<small class="text-muted">{{doc.shepherd|default:""}}</small>
+                {% if doc.shepherd %}<small class="text-muted">{{doc.shepherd|default:""}}</small>{% endif %}
 	</td>
->>>>>>> a4daf263
 {% endif %}
 
 </tr>
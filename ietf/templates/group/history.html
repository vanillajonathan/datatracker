{# Copyright The IETF Trust 2007, All Rights Reserved #}
{% extends "group/group_base.html" %}
{% load ietf_filters %}
{% load future %}

{% block group_content %}

<<<<<<< HEAD
  {% for e in events %}
  <tr class="{% cycle 'oddrow','evenrow' %}">
    <td>{{ e.time|date:"Y-m-d"}}</td>
    <td>{{ e.by.plain_name }}</td>
    <td>{{ e.desc|format_history_text }}</td>
  </tr>
  {% endfor %}
=======
<table class="table table-condensed table-striped ietf">
	<thead>
		<tr>
			<th>Date</th>
			<th>By</th>
			<th>Action</th>
		</tr>
	</thead>
	<tbody>
		{% for e in events %}
			<tr>
				<td class="text-nowrap">{{ e.time|date:"Y-m-d"}}</td>
				<td>
					{{ e.by.plain_name }}
				</td>
				<td>{{ e.desc|format_history_text }}</td>
			</tr>
		{% endfor %}
	</tbody>
>>>>>>> ab74e5c0
</table>

{% endblock %}<|MERGE_RESOLUTION|>--- conflicted
+++ resolved
@@ -5,15 +5,6 @@
 
 {% block group_content %}
 
-<<<<<<< HEAD
-  {% for e in events %}
-  <tr class="{% cycle 'oddrow','evenrow' %}">
-    <td>{{ e.time|date:"Y-m-d"}}</td>
-    <td>{{ e.by.plain_name }}</td>
-    <td>{{ e.desc|format_history_text }}</td>
-  </tr>
-  {% endfor %}
-=======
 <table class="table table-condensed table-striped ietf">
 	<thead>
 		<tr>
@@ -33,7 +24,6 @@
 			</tr>
 		{% endfor %}
 	</tbody>
->>>>>>> ab74e5c0
 </table>
 
 {% endblock %}
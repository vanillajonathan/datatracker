--- conflicted
+++ resolved
@@ -1,12 +1,8 @@
 {% extends "group/group_base.html" %}
 {# Copyright The IETF Trust 2015, All Rights Reserved #}
 {% load origin %}
-<<<<<<< HEAD
+{% load ietf_filters %}
 {% load markup_tags %}
-{% load firstof from future %}
-=======
->>>>>>> fa47517f
-{% load ietf_filters %}
 
 {% block group_content %}
   {% origin %}

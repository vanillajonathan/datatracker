<<<<<<< HEAD
{# Copyright The IETF Trust 2007, All Rights Reserved #}
{% extends "base.html" %}
=======
{% extends "ietf.html" %}
>>>>>>> ab74e5c0

{% load bootstrap3 %}

{% block title %}Change State of {{ ipr.title }}{% endblock %}

{% block content %}
  <h1>Change State<br><small>{{ ipr }}</small></h1>

  {% bootstrap_messages %}

  <form role="form" class="add-comment" method="post">
    {% csrf_token %}

    {% bootstrap_form form %}
    
    {% buttons %}
    <button type="submit" class="btn btn-primary">Save</button>
    <a class="btn btn-default pull-right" href="{% url "ipr_show" id=ipr.id %}">Back</a>
    {% endbuttons %}
  </form>
{% endblock %}<|MERGE_RESOLUTION|>--- conflicted
+++ resolved
@@ -1,9 +1,4 @@
-<<<<<<< HEAD
-{# Copyright The IETF Trust 2007, All Rights Reserved #}
-{% extends "base.html" %}
-=======
 {% extends "ietf.html" %}
->>>>>>> ab74e5c0
 
 {% load bootstrap3 %}
 

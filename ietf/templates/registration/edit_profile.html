--- conflicted
+++ resolved
@@ -49,41 +49,7 @@
     
     <div class="form-group">
       <div class="col-sm-offset-2 col-sm-10">
-<<<<<<< HEAD
-        <button class="btn btn-default btn-sm" onclick="add_email(); return false">Add email address</button>
-      </div>
-    </div>
-
-    <div class="form-group">
-      <label class="col-sm-2 control-label">{{person_form.name.label}}</label>
-      <div class="col-sm-10">
-        <div class="row">
-	  <div class="col-sm-5">
-	    {{person_form.name|add_class:"form-control"}}
-	  </div>
-	  <div class="col-sm-7">
-	    <div class="help-block">The preferred form of your name.</div>
-	  </div>
-        </div>
-      </div>
-    </div>
-
-    <div class="form-group">
-      <label class="col-sm-2 control-label">{{person_form.ascii.label}}</label>
-      <div class="col-sm-10">
-        <div class="row">
-	  <div class="col-sm-5">
-	    {{person_form.ascii|add_class:"form-control"}}
-	  </div>
-	  <div class="col-sm-7">
-	    <div class="help-block">Your name as rendered in ASCII (Latin, unaccented) characters.</div>
-	  </div>
-        </div>
-      </div>
-    </div>
-=======
         <div class="new-emails"></div>
->>>>>>> 5bcf36e1
 
         <button class="btn btn-default btn-sm add-email">Add email address</button>
       </div>

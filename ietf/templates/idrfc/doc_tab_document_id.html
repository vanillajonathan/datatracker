--- conflicted
+++ resolved
@@ -57,19 +57,10 @@
 {% with info.conflict_reviews as r %}{% if r %}<tr><td>IETF Conflict Review:</td><td> {% filter urlize_ietf_docs %}{{ r|join:","}}{% endfilter %}</td></tr>{% endif %} {% endwith %}
 
 <tr><td>Intended RFC status:</td><td>
-<<<<<<< HEAD
-{% with user|in_group:"Area_Director,Secretariat" as add_link %}
-{% if add_link %}<a class="editlink" href="{% url doc_change_intended_status name=doc.draft_name %}">{% endif %}
+<a{% if info.can_edit_intended_std_level %} class="editlink" href="{% url doc_change_intended_status name=doc.draft_name %}"{% endif %}>
 {{ doc.underlying_document.intended_std_level|default:"(None)"  }}
-{% if add_link %}</a>{% endif %}
-{% endwith %}
-</td></tr> 
-=======
-<a{% if info.can_edit_intended_std_level %} class="editlink" href="{% url doc_change_intended_status name=doc.draft_name %}"{% endif %}>
-{{ doc.underlying_document.intended_std_level|default:"-"  }}
 </a>
 </td></tr>
->>>>>>> 819e80f0
 
 <tr><td>Other versions:</td>
 {% ifequal doc.draft_status "Active" %}

--- conflicted
+++ resolved
@@ -100,32 +100,6 @@
                     </ul><a class="btn btn-outline-primary" href="{% url "ietf.meeting.views.agenda_ical" num=schedule.meeting.number %}?show={{ non_area_keywords|join:',' }}">Download non-area events</a>
                 </div>
 
-<<<<<<< HEAD
-              {% if item|is_special_agenda_item %}
-                  <tr id="row-{{ item.slug }}" data-filter-keywords="{{ item.filter_keywords|join:',' }}"
-                      data-slot-start-ts="{{item.start_timestamp}}"
-                      data-slot-end-ts="{{item.end_timestamp}}">
-                      <td class="leftmarker"></td>
-                      <td class="text-nowrap text-right">
-                    <div class="hidden-xs">
-                       {% include "meeting/timeslot_start_end.html" %}
-                    </div>
-                      </td>
-                      <td colspan="3">
-                        <div class="hidden-sm hidden-md hidden-lg">
-                           {% include "meeting/timeslot_start_end.html" %}
-                        </div>
-                        {% if item.timeslot.show_location and item.timeslot.location %}{% location_anchor item.timeslot %}
-                          {{ item.timeslot.get_html_location }}
-                        {% end_location_anchor %}{% endif %}
-                        {% if item.timeslot.show_location and item.timeslot.get_html_location %}
-                          {% with item.timeslot.location.floorplan as floor %}
-                            {% if item.timeslot.location.floorplan %}
-                              <div class="hidden-xs">
-                                <a href="{% url 'ietf.meeting.views.floor_plan' num=schedule.meeting.number %}#{{floor.name|xslugify}}"
-                                   class="pull-right" title="{{floor.name}}"><span class="label label-blank label-wide">{{floor.short}}</span></a>
-                              </div>
-=======
                 <div id="weekview" class="visually-hidden mt-3">
                     <h2>
                         Schedule
@@ -195,9 +169,11 @@
                                         {% include "meeting/timeslot_start_end.html" %}
                                     </td>
                                     <td colspan="3" class="loc">
-                                        {% location_anchor item.timeslot %}
-                                        {{ item.timeslot.get_html_location }}
-                            {% end_location_anchor %}
+                                        {% if item.timeslot.show_location and item.timeslot.location %}
+                                            {% location_anchor item.timeslot %}
+                                                {{ item.timeslot.get_html_location }}
+                                            {% end_location_anchor %}
+                                        {% endif %}
                             {% if item.timeslot.show_location and item.timeslot.get_html_location %}
                                 {% with item.timeslot.location.floorplan as floor %}
                                     {% if item.timeslot.location.floorplan %}
@@ -207,7 +183,6 @@
                                         </div>
                                     {% endif %}
                                 {% endwith %}
->>>>>>> a9738bc2
                             {% endif %}
                             </td>
                             <td class="desc">
@@ -257,46 +232,6 @@
                     {% endifchanged %}
                 {% endif %}
 
-<<<<<<< HEAD
-              {% if item.session.historic_group %}
-                <tr id="row-{{item.slug}}"
-                    {% if item.slot_type.slug == 'plenary' %}class="{{item.slot_type.slug}}danger"{% endif %}
-                    data-filter-keywords="{{ item.filter_keywords|join:',' }}"
-                    data-slot-start-ts="{{item.start_timestamp}}"
-                    data-slot-end-ts="{{item.end_timestamp}}">
-                  <td class="leftmarker"></td>
-		  {% if item.slot_type.slug == 'plenary' %}
-	            <th class="text-nowrap text-right">
-                      <div class="hidden-xs">
-                         {% include "meeting/timeslot_start_end.html" %}
-                      </div>
-		    </th>
-        <td colspan="3">
-                      <div class="hidden-sm hidden-md hidden-lg">
-                         {% include "meeting/timeslot_start_end.html" %}
-                      </div>
-          {% if item.timeslot.show_location and item.timeslot.location %}{% location_anchor item.timeslot %}
-            {{ item.timeslot.get_html_location }}
-          {% end_location_anchor %}{% endif %}
-        </td>
-
-		  {% else %}
-		    <td>
-		      {% with item.timeslot.location.floorplan as floor %}
-		      {% if item.timeslot.location.floorplan %}
-                      <div class="hidden-xs">
-			<a href="{% url 'ietf.meeting.views.floor_plan' num=schedule.meeting.number %}#{{floor.name|xslugify}}"
-			  class="pull-right" title="{{floor.name}}"><span class="label label-blank">{{floor.short}}</span></a>
-                      </div>
-		      {% endif %}
-		      {% endwith %}
-		    </td>
-                    <td>
-                      {% if item.timeslot.show_location and item.timeslot.location %}{% location_anchor item.timeslot %}
-                        {{ item.timeslot.get_html_location }}
-                      {% end_location_anchor %}{% endif %}
-                    </td>
-=======
                 {% if item.session.historic_group %}
                     <tr id="row-{{item.slug}}"
                         {% if item.slot_type.slug == 'plenary' %}class="{{item.slot_type.slug}}danger"{% endif %}
@@ -318,16 +253,17 @@
                                 {% endif %}
                             </td>
                         {% endif %}
->>>>>>> a9738bc2
 
                         {% if item.slot_type.slug == 'plenary' %}
                             <td class="text-nowrap text-end">
                                 {% include "meeting/timeslot_start_end.html" %}
                             </td>
                             <td colspan="3" class="loc">
-                                {% location_anchor item.timeslot %}
-                                {{item.timeslot.get_html_location}}
-                        {% end_location_anchor %}
+                                {% if item.timeslot.show_location and item.timeslot.location %}
+                                    {% location_anchor item.timeslot %}
+                                        {{item.timeslot.get_html_location}}
+                                    {% end_location_anchor %}
+                                {% endif %}
                     </td>
 
                 {% else %}
@@ -343,9 +279,11 @@
                     </td>
 
                     <td class="loc">
-                        {% location_anchor item.timeslot %}
-                        {{item.timeslot.get_html_location}}
-                {% end_location_anchor %}
+                        {% if item.timeslot.show_location and item.timeslot.location %}
+                            {% location_anchor item.timeslot %}
+                                {{item.timeslot.get_html_location}}
+                            {% end_location_anchor %}
+                        {% endif %}
                 </td>
 
                 <td class="area"><div class="d-none d-sm-block">{{item.session.historic_group.historic_parent.acronym}}</div></td>

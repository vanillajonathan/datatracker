import datetime

from django.db import models

from ietf.doc.models import Document
from ietf.group.models import Group
from ietf.person.models import Person, Email
from ietf.name.models import ReviewTypeName, ReviewRequestStateName, ReviewResultName
from ietf.utils.validators import validate_regular_expression_string
from ietf.utils.models import ForeignKey, OneToOneField

class ReviewerSettings(models.Model):
    """Keeps track of admin data associated with a reviewer in a team."""
    team        = ForeignKey(Group, limit_choices_to=~models.Q(reviewteamsettings=None))
    person      = ForeignKey(Person)
    INTERVALS = [
        (7, "Once per week"),
        (14, "Once per fortnight"),
        (30, "Once per month"),
        (61, "Once per two months"),
        (91, "Once per quarter"),
    ]
    min_interval = models.IntegerField(verbose_name="Can review at most", choices=INTERVALS, blank=True, null=True)
    filter_re   = models.CharField(max_length=255, verbose_name="Filter regexp", blank=True,
        validators=[validate_regular_expression_string, ],
        help_text="Draft names matching this regular expression should not be assigned")
    skip_next   = models.IntegerField(default=0, verbose_name="Skip next assignments")
    remind_days_before_deadline = models.IntegerField(null=True, blank=True, help_text="To get an email reminder in case you forget to do an assigned review, enter the number of days before review deadline you want to receive it. Clear the field if you don't want a reminder.")
    expertise = models.TextField(verbose_name="Reviewer's expertise in this team's area", max_length=2048, blank=True, help_text="Describe the reviewer's expertise in this team's area", default='')

    def __unicode__(self):
        return u"{} in {}".format(self.person, self.team)

    class Meta:
        verbose_name_plural = "reviewer settings"

class ReviewSecretarySettings(models.Model):
    """Keeps track of admin data associated with a secretary in a team."""
    team        = ForeignKey(Group, limit_choices_to=~models.Q(reviewteamsettings=None))
    person      = ForeignKey(Person)
    remind_days_before_deadline = models.IntegerField(null=True, blank=True, help_text="To get an email reminder in case a reviewer forgets to do an assigned review, enter the number of days before review deadline you want to receive it. Clear the field if you don't want a reminder.")

    def __unicode__(self):
        return u"{} in {}".format(self.person, self.team)

    class Meta:
        verbose_name_plural = "review secretary settings"

class UnavailablePeriod(models.Model):
    team         = ForeignKey(Group, limit_choices_to=~models.Q(reviewteamsettings=None))
    person       = ForeignKey(Person)
    start_date   = models.DateField(default=datetime.date.today, null=True, help_text="Choose the start date so that you can still do a review if it's assigned just before the start date - this usually means you should mark yourself unavailable for assignment some time before you are actually away.")
    end_date     = models.DateField(blank=True, null=True, help_text="Leaving the end date blank means that the period continues indefinitely. You can end it later.")
    AVAILABILITY_CHOICES = [
        ("canfinish", "Can do follow-ups"),
        ("unavailable", "Completely unavailable"),
    ]
    LONG_AVAILABILITY_CHOICES = [
        ("canfinish", "Can do follow-up reviews and finish outstanding reviews"),
        ("unavailable", "Completely unavailable - reassign any outstanding reviews"),
    ]
    availability = models.CharField(max_length=30, choices=AVAILABILITY_CHOICES)
    reason       = models.TextField(verbose_name="Reason why reviewer is unavailable (Optional)", max_length=2048, blank=True, help_text="Provide (for the secretary's benefit) the reason why the review is unavailable", default='')

    def state(self):
        import datetime
        today = datetime.date.today()
        if self.start_date is None or self.start_date <= today:
            if not self.end_date or today <= self.end_date:
                return "active"
            else:
                return "past"
        else:
            return "future"

    def __unicode__(self):
        return u"{} is unavailable in {} {} - {}".format(self.person, self.team.acronym, self.start_date or "", self.end_date or "")

class ReviewWish(models.Model):
    """Reviewer wishes to review a document when it becomes available for review."""
    time        = models.DateTimeField(default=datetime.datetime.now)
    team        = ForeignKey(Group, limit_choices_to=~models.Q(reviewteamsettings=None))
    person      = ForeignKey(Person)
    doc         = ForeignKey(Document)

    def __unicode__(self):
        return u"{} wishes to review {} in {}".format(self.person, self.doc.name, self.team.acronym)

    class Meta:
        verbose_name_plural = "review wishes"
    

class NextReviewerInTeam(models.Model):
    team        = ForeignKey(Group, limit_choices_to=~models.Q(reviewteamsettings=None))
    next_reviewer = ForeignKey(Person)

    def __unicode__(self):
        return u"{} next in {}".format(self.next_reviewer, self.team)

    class Meta:
        verbose_name = "next reviewer in team setting"
        verbose_name_plural = "next reviewer in team settings"

class ReviewRequest(models.Model):
    """Represents a request for a review and the process it goes through.
    There should be one ReviewRequest entered for each combination of
    document, rev, and reviewer."""
    state         = ForeignKey(ReviewRequestStateName)

    old_id        = models.IntegerField(blank=True, null=True, help_text="ID in previous review system") # FIXME: remove this when everything has been migrated

    # Fields filled in on the initial record creation - these
    # constitute the request part.
    time          = models.DateTimeField(default=datetime.datetime.now)
    type          = ForeignKey(ReviewTypeName)
    doc           = ForeignKey(Document, related_name='reviewrequest_set')
    team          = ForeignKey(Group, limit_choices_to=~models.Q(reviewteamsettings=None))
    deadline      = models.DateField()
    requested_by  = ForeignKey(Person)
    requested_rev = models.CharField(verbose_name="requested revision", max_length=16, blank=True, help_text="Fill in if a specific revision is to be reviewed, e.g. 02")
    comment       = models.TextField(verbose_name="Requester's comments and instructions", max_length=2048, blank=True, help_text="Provide any additional information to show to the review team secretary and reviewer", default='')

    # Fields filled in as reviewer is assigned and as the review is
    # uploaded. Once these are filled in and we progress beyond being
    # requested/assigned, any changes to the assignment happens by
    # closing down the current request and making a new one, copying
    # the request-part fields above.
    reviewer      = ForeignKey(Email, blank=True, null=True)

    review        = OneToOneField(Document, blank=True, null=True)
    reviewed_rev  = models.CharField(verbose_name="reviewed revision", max_length=16, blank=True)
    result        = ForeignKey(ReviewResultName, blank=True, null=True)

    def __unicode__(self):
        return u"%s review on %s by %s %s" % (self.type, self.doc, self.team, self.state)

    def other_requests(self):
        return self.doc.reviewrequest_set.exclude(id=self.id)

    def other_completed_requests(self):
        return self.other_requests().filter(state_id__in=['completed','part-completed'])

    def review_done_time(self):
        # First check if this is completed review having review and if so take time from there.
        if self.review and self.review.time:
            return self.review.time
        # If not, then it is closed review, so it either has event in doc or if not then take
        # time from the request.
        time = self.doc.request_closed_time(self)
        return time if time else self.time

def get_default_review_types():
    return ReviewTypeName.objects.filter(slug__in=['early','lc','telechat'])

def get_default_review_results():
    return ReviewResultName.objects.filter(slug__in=['not-ready', 'right-track', 'almost-ready', 'ready-issues', 'ready-nits', 'ready'])

class ReviewTeamSettings(models.Model):
    """Holds configuration specific to groups that are review teams"""
    group = OneToOneField(Group)
    autosuggest = models.BooleanField(default=True, verbose_name="Automatically suggest possible review requests")
    review_types = models.ManyToManyField(ReviewTypeName, default=get_default_review_types)
<<<<<<< HEAD
    review_results = models.ManyToManyField(ReviewResultName, default=get_default_review_results, related_name='reviewteamsettings_review_results_set')
    notify_ad_when = models.ManyToManyField(ReviewResultName, related_name='reviewteamsettings_notify_ad_set')
=======
    review_results = models.ManyToManyField(ReviewResultName, default=get_default_review_results)
    secr_mail_alias = models.CharField(verbose_name="Email alias for all of the review team secretaries", max_length=255, blank=True, help_text="Email alias for all of the review team secretaries")
>>>>>>> d525ade0

    def __unicode__(self):
        return u"%s" % (self.group.acronym,)

    class Meta:
        verbose_name = "Review team settings"
        verbose_name_plural = "Review team settings"<|MERGE_RESOLUTION|>--- conflicted
+++ resolved
@@ -160,13 +160,9 @@
     group = OneToOneField(Group)
     autosuggest = models.BooleanField(default=True, verbose_name="Automatically suggest possible review requests")
     review_types = models.ManyToManyField(ReviewTypeName, default=get_default_review_types)
-<<<<<<< HEAD
     review_results = models.ManyToManyField(ReviewResultName, default=get_default_review_results, related_name='reviewteamsettings_review_results_set')
     notify_ad_when = models.ManyToManyField(ReviewResultName, related_name='reviewteamsettings_notify_ad_set')
-=======
-    review_results = models.ManyToManyField(ReviewResultName, default=get_default_review_results)
     secr_mail_alias = models.CharField(verbose_name="Email alias for all of the review team secretaries", max_length=255, blank=True, help_text="Email alias for all of the review team secretaries")
->>>>>>> d525ade0
 
     def __unicode__(self):
         return u"%s" % (self.group.acronym,)

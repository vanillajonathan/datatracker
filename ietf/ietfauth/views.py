# Portions Copyright (C) 2009 Nokia Corporation and/or its subsidiary(-ies).
# All rights reserved. Contact: Pasi Eronen <pasi.eronen@nokia.com>
#
# Redistribution and use in source and binary forms, with or without
# modification, are permitted provided that the following conditions
# are met:
#
#  * Redistributions of source code must retain the above copyright
#    notice, this list of conditions and the following disclaimer.
#
#  * Redistributions in binary form must reproduce the above
#    copyright notice, this list of conditions and the following
#    disclaimer in the documentation and/or other materials provided
#    with the distribution.
#
#  * Neither the name of the Nokia Corporation and/or its
#    subsidiary(-ies) nor the names of its contributors may be used
#    to endorse or promote products derived from this software
#    without specific prior written permission.
#
# THIS SOFTWARE IS PROVIDED BY THE COPYRIGHT HOLDERS AND CONTRIBUTORS
# "AS IS" AND ANY EXPRESS OR IMPLIED WARRANTIES, INCLUDING, BUT NOT
# LIMITED TO, THE IMPLIED WARRANTIES OF MERCHANTABILITY AND FITNESS FOR
# A PARTICULAR PURPOSE ARE DISCLAIMED. IN NO EVENT SHALL THE COPYRIGHT
# OWNER OR CONTRIBUTORS BE LIABLE FOR ANY DIRECT, INDIRECT, INCIDENTAL,
# SPECIAL, EXEMPLARY, OR CONSEQUENTIAL DAMAGES (INCLUDING, BUT NOT
# LIMITED TO, PROCUREMENT OF SUBSTITUTE GOODS OR SERVICES; LOSS OF USE,
# DATA, OR PROFITS; OR BUSINESS INTERRUPTION) HOWEVER CAUSED AND ON ANY
# THEORY OF LIABILITY, WHETHER IN CONTRACT, STRICT LIABILITY, OR TORT
# (INCLUDING NEGLIGENCE OR OTHERWISE) ARISING IN ANY WAY OUT OF THE USE
# OF THIS SOFTWARE, EVEN IF ADVISED OF THE POSSIBILITY OF SUCH DAMAGE.

# Copyright The IETF Trust 2007, All Rights Reserved

import datetime
import hashlib

from django.template import RequestContext
from django.http import HttpResponse, Http404, HttpResponseRedirect
from django.shortcuts import get_object_or_404, render_to_response
from django.contrib.auth.decorators import login_required
from django.contrib.auth import REDIRECT_FIELD_NAME, authenticate, login
from django.contrib.auth.models import User
from django.conf import settings
from django.utils.http import urlquote

from django.contrib.auth.models import User
from django.utils import simplejson as json
from django.utils.translation import ugettext as _

from forms import (RegistrationForm, PasswordForm, RecoverPasswordForm)


def index(request):
    return render_to_response('registration/index.html', context_instance=RequestContext(request))

def url_login(request, user, passwd):
    user = authenticate(username=user, password=passwd)
    redirect_to = request.REQUEST.get(REDIRECT_FIELD_NAME, '')
    if user is not None:
        if user.is_active:
            login(request, user)
            return HttpResponseRedirect('/accounts/loggedin/?%s=%s' % (REDIRECT_FIELD_NAME, urlquote(redirect_to)))
    return HttpResponse("Not authenticated?", status=500)        

def ietf_login(request):
    if not request.user.is_authenticated():
        # This probably means an exception occured inside IetfUserBackend
        return HttpResponse("Not authenticated?", status=500)
    redirect_to = request.REQUEST.get(REDIRECT_FIELD_NAME, '')
    request.session.set_test_cookie()
    return HttpResponseRedirect('/accounts/loggedin/?%s=%s' % (REDIRECT_FIELD_NAME, urlquote(redirect_to)))

def ietf_loggedin(request):
    if not request.session.test_cookie_worked():
        return HttpResponse("You need to enable cookies")
    request.session.delete_test_cookie()
    redirect_to = request.REQUEST.get(REDIRECT_FIELD_NAME, '')
    if not redirect_to or '//' in redirect_to or ' ' in redirect_to:
        redirect_to = settings.LOGIN_REDIRECT_URL
    return HttpResponseRedirect(redirect_to)
    
@login_required
def profile(request):
<<<<<<< HEAD
    return render_to_response('registration/profile.html', context_instance=RequestContext(request))


def create_account(request):
    success = False
    if request.method == 'POST':
        form = RegistrationForm(request.POST)
        if form.is_valid():
            form.save()
            success = True
    else:
        form = RegistrationForm()
    return render_to_response('registration/create.html',
                              {'form': form,
                               'success': success},
                              context_instance=RequestContext(request))


def confirm_account(request, username, date, realm, registration_hash):
    valid = hashlib.md5('%s%s%s%s' % (settings.SECRET_KEY, date, username, realm)).hexdigest() == registration_hash
    if not valid:
        raise Http404
    request_date = datetime.date(int(date[:4]), int(date[4:6]), int(date[6:]))
    if datetime.date.today() > (request_date + datetime.timedelta(days=settings.DAYS_TO_EXPIRE_REGISTRATION_LINK)):
        raise Http404
    success = False
    if request.method == 'POST':
        form = PasswordForm(request.POST, username=username)
        if form.is_valid():
            form.save()
            # TODO: Add the user in the htdigest file
            success = True
    else:
        form = PasswordForm(username=username)
    return render_to_response('registration/confirm.html',
                              {'form': form, 'email': username, 'success': success},
                              context_instance=RequestContext(request))


def password_reset_view(request):
    success = False
    if request.method == 'POST':
        form = RecoverPasswordForm(request.POST)
        if form.is_valid():
            form.save()
            success = True
    else:
        form = RecoverPasswordForm()
    return render_to_response('registration/password_reset.html',
                              {'form': form,
                               'success': success},
                              context_instance=RequestContext(request))


def confirm_password_reset(request, username, date, realm, reset_hash):
    valid = hashlib.md5('%s%s%s%s' % (settings.SECRET_KEY, date, username, realm)).hexdigest() == reset_hash
    if not valid:
        raise Http404
    success = False
    if request.method == 'POST':
        form = PasswordForm(request.POST, update_user=True, username=username)
        if form.is_valid():
            form.save()
            # TODO: Update the user in the htdigest file
            success = True
    else:
        form = PasswordForm(username=username)
    return render_to_response('registration/change_password.html',
                              {'form': form,
                               'success': success,
                               'username': username},
                              context_instance=RequestContext(request))

def ajax_check_username(request):
    username = request.GET.get('username', '')
    error = False
    if User.objects.filter(username=username).count():
        error = _('This email is already in use')
    return HttpResponse(json.dumps({'error': error}), mimetype='text/plain')
    
=======
    if settings.USE_DB_REDESIGN_PROXY_CLASSES:
        from person.models import Person
        from group.models import Role
        
        roles = []
        person = None
        try:
            person = request.user.get_profile()
            roles = Role.objects.filter(person=person)
        except Person.DoesNotExist:
            pass
        
        return render_to_response('registration/profileREDESIGN.html',
                                  dict(roles=roles,
                                       person=person),
                                  context_instance=RequestContext(request))
    
    return render_to_response('registration/profile.html', context_instance=RequestContext(request))
>>>>>>> e3596842
<|MERGE_RESOLUTION|>--- conflicted
+++ resolved
@@ -82,7 +82,23 @@
     
 @login_required
 def profile(request):
-<<<<<<< HEAD
+    if settings.USE_DB_REDESIGN_PROXY_CLASSES:
+        from person.models import Person
+        from group.models import Role
+        
+        roles = []
+        person = None
+        try:
+            person = request.user.get_profile()
+            roles = Role.objects.filter(person=person)
+        except Person.DoesNotExist:
+            pass
+        
+        return render_to_response('registration/profileREDESIGN.html',
+                                  dict(roles=roles,
+                                       person=person),
+                                  context_instance=RequestContext(request))
+    
     return render_to_response('registration/profile.html', context_instance=RequestContext(request))
 
 
@@ -162,24 +178,4 @@
     if User.objects.filter(username=username).count():
         error = _('This email is already in use')
     return HttpResponse(json.dumps({'error': error}), mimetype='text/plain')
-    
-=======
-    if settings.USE_DB_REDESIGN_PROXY_CLASSES:
-        from person.models import Person
-        from group.models import Role
-        
-        roles = []
-        person = None
-        try:
-            person = request.user.get_profile()
-            roles = Role.objects.filter(person=person)
-        except Person.DoesNotExist:
-            pass
-        
-        return render_to_response('registration/profileREDESIGN.html',
-                                  dict(roles=roles,
-                                       person=person),
-                                  context_instance=RequestContext(request))
-    
-    return render_to_response('registration/profile.html', context_instance=RequestContext(request))
->>>>>>> e3596842
+    
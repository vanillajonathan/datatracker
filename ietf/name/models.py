--- conflicted
+++ resolved
@@ -150,8 +150,7 @@
 class SlideSubmissionStatusName(NameModel):
     "Pending, Accepted, Rejected"
 class TelechatAgendaSectionName(NameModel):
-<<<<<<< HEAD
-    "roll_call", "minutes", "action_items"
+    """roll_call, minutes, action_items"""
 
 
 class SourceFormatName(NameModel):
@@ -160,7 +159,4 @@
 
 class TlpBoilerplateChoiceName(NameModel):
     """trust200902, noModificationTrust200902, noDerivativesTrust200902, pre5378Trust200902, 
-    trust200811, noModificationTrust200811, noDerivativesTrust200811"""
-=======
-    """roll_call, minutes, action_items"""
->>>>>>> 13d527fc
+    trust200811, noModificationTrust200811, noDerivativesTrust200811"""
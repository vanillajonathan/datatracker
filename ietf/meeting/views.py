# Copyright The IETF Trust 2007-2019, All Rights Reserved
# -*- coding: utf-8 -*-


from __future__ import absolute_import, print_function, unicode_literals

import csv
import datetime
import glob
import io
import itertools
import json
import os
import pytz
import re
import six
import tarfile
import markdown2


from calendar import timegm
from collections import OrderedDict, Counter, deque
from six.moves.urllib.parse import unquote
from tempfile import mkstemp
from wsgiref.handlers import format_date_time

import debug                            # pyflakes:ignore

from django import forms
from django.shortcuts import render, redirect, get_object_or_404
from django.http import HttpResponse, HttpResponseRedirect, HttpResponseForbidden, Http404
from django.conf import settings
from django.contrib import messages
from django.contrib.auth.decorators import login_required
from django.core.exceptions import ValidationError
from django.core.validators import URLValidator
from django.urls import reverse,reverse_lazy
<<<<<<< HEAD
from django.db.models import F, Min, Max, Prefetch, Q
=======
from django.db.models import Min, Max, Q, F
>>>>>>> db232ff7
from django.forms.models import modelform_factory, inlineformset_factory
from django.template import TemplateDoesNotExist
from django.template.loader import render_to_string
from django.utils.functional import curry
from django.views.decorators.cache import cache_page
from django.utils.text import slugify
from django.views.decorators.csrf import ensure_csrf_cookie, csrf_exempt
from django.views.generic import RedirectView


from ietf.doc.fields import SearchableDocumentsField
from ietf.doc.models import Document, State, DocEvent, NewRevisionDocEvent, DocAlias
from ietf.group.models import Group
<<<<<<< HEAD
from ietf.group.utils import can_manage_session_materials
=======
from ietf.group.utils import can_manage_materials
from ietf.person.models import Person
>>>>>>> db232ff7
from ietf.ietfauth.utils import role_required, has_role
from ietf.mailtrigger.utils import gather_address_lists
from ietf.meeting.models import Meeting, Session, Schedule, FloorPlan, SessionPresentation, TimeSlot, SlideSubmission, SessionStatusName, SchedulingEvent, SchedTimeSessAssignment
from ietf.meeting.helpers import get_areas, get_person_by_email, get_schedule_by_name
from ietf.meeting.helpers import build_all_agenda_slices, get_wg_name_list
from ietf.meeting.helpers import get_all_assignments_from_schedule
from ietf.meeting.helpers import get_modified_from_assignments
from ietf.meeting.helpers import get_wg_list, find_ads_for_meeting
from ietf.meeting.helpers import get_meeting, get_schedule, schedule_permissions, get_ietf_meeting
from ietf.meeting.helpers import preprocess_assignments_for_agenda, read_agenda_file
from ietf.meeting.helpers import convert_draft_to_pdf, get_earliest_session_date
from ietf.meeting.helpers import can_view_interim_request, can_approve_interim_request
from ietf.meeting.helpers import can_edit_interim_request
from ietf.meeting.helpers import can_request_interim_meeting, get_announcement_initial
from ietf.meeting.helpers import sessions_post_save, is_interim_meeting_approved
from ietf.meeting.helpers import send_interim_cancellation_notice
from ietf.meeting.helpers import send_interim_approval_request
from ietf.meeting.helpers import send_interim_announcement_request
<<<<<<< HEAD
from ietf.meeting.utils import finalize, sort_accept_tuple, condition_slide_order
=======
from ietf.meeting.utils import finalize
from ietf.meeting.utils import sort_accept_tuple
from ietf.meeting.utils import add_event_info_to_session_qs
from ietf.meeting.utils import session_time_for_sorting
from ietf.meeting.utils import session_requested_by
from ietf.meeting.utils import current_session_status
from ietf.meeting.utils import data_for_meetings_overview
>>>>>>> db232ff7
from ietf.message.utils import infer_message
from ietf.secr.proceedings.utils import handle_upload_file
from ietf.secr.proceedings.proc_utils import (get_progress_stats, post_process, import_audio_files,
    create_recording)
from ietf.utils.decorators import require_api_key
from ietf.utils.log import assertion
from ietf.utils.mail import send_mail_message, send_mail_text
from ietf.utils.pipe import pipe
from ietf.utils.pdf import pdf_pages
from ietf.utils.text import xslugify
from ietf.utils.validators import get_mime_type

from .forms import (InterimMeetingModelForm, InterimAnnounceForm, InterimSessionModelForm,
    InterimCancelForm, InterimSessionInlineFormSet, FileUploadForm, RequestMinutesForm,)


def get_interim_menu_entries(request):
    '''Setup menu entries for interim meeting view tabs'''
    entries = []
    if has_role(request.user, ('Area Director','Secretariat','IRTF Chair','WG Chair', 'RG Chair')):
        entries.append(("Upcoming", reverse("ietf.meeting.views.upcoming")))
        entries.append(("Pending", reverse("ietf.meeting.views.interim_pending")))
        if has_role(request.user, "Secretariat"):
            entries.append(("Announce", reverse("ietf.meeting.views.interim_announce")))
    return entries

def send_interim_change_notice(request, meeting):
    """Sends an email notifying changes to a previously scheduled / announced meeting"""
    group = meeting.session_set.first().group
    form = InterimAnnounceForm(get_announcement_initial(meeting, is_change=True))
    message = form.save(user=request.user)
    message.related_groups.add(group)
    send_mail_message(request, message)

# -------------------------------------------------
# View Functions
# -------------------------------------------------

def materials(request, num=None):
    meeting = get_meeting(num)
    begin_date = meeting.get_submission_start_date()
    cut_off_date = meeting.get_submission_cut_off_date()
    cor_cut_off_date = meeting.get_submission_correction_date()
    now = datetime.date.today()
    old = datetime.datetime.now() - datetime.timedelta(days=1)
    if settings.SERVER_MODE != 'production' and '_testoverride' in request.GET:
        pass
    elif now > cor_cut_off_date:
        if meeting.number.isdigit() and int(meeting.number) > 96:
            return redirect('ietf.meeting.views.proceedings', num=meeting.number)
        else:
            return render(request, "meeting/materials_upload_closed.html", {
                'meeting_num': meeting.number,
                'begin_date': begin_date,
                'cut_off_date': cut_off_date,
                'cor_cut_off_date': cor_cut_off_date
            })

    past_cutoff_date = datetime.date.today() > meeting.get_submission_correction_date()

    schedule = get_schedule(meeting, None)

    sessions  = add_event_info_to_session_qs(Session.objects.filter(
        meeting__number=meeting.number,
        timeslotassignments__schedule=schedule
    ).distinct().select_related('meeting__schedule', 'group__state', 'group__parent'))

    plenaries = sessions.filter(name__icontains='plenary')
    ietf      = sessions.filter(group__parent__type__slug = 'area').exclude(group__acronym='edu')
    irtf      = sessions.filter(group__parent__acronym = 'irtf')
    training  = sessions.filter(group__acronym__in=['edu','iaoc'], type_id__in=['regular', 'other', ])
    iab       = sessions.filter(group__parent__acronym = 'iab')

    session_pks = [s.pk for ss in [plenaries, ietf, irtf, training, iab] for s in ss]
    other     = sessions.filter(type__in=['regular'], group__type__features__has_meetings=True).exclude(pk__in=session_pks)

    for topic in [plenaries, ietf, training, irtf, iab]:
        for event in topic:
            date_list = []
            for slide_event in event.all_meeting_slides(): date_list.append(slide_event.time)
            for agenda_event in event.all_meeting_agendas(): date_list.append(agenda_event.time)
            if date_list: setattr(event, 'last_update', sorted(date_list, reverse=True)[0])

    for session_list in [plenaries, ietf, training, irtf, iab, other]:
        for session in session_list:
            session.past_cutoff_date = past_cutoff_date
            
    return render(request, "meeting/materials.html", {
        'meeting': meeting,
        'plenaries': plenaries,
        'ietf': ietf,
        'training': training,
        'irtf': irtf,
        'iab': iab,
        'other': other,
        'cut_off_date': cut_off_date,
        'cor_cut_off_date': cor_cut_off_date,
        'submission_started': now > begin_date,
        'old': old,
    })

def current_materials(request):
    today = datetime.date.today()
    meetings = Meeting.objects.exclude(number__startswith='interim-').filter(date__lte=today).order_by('-date')
    if meetings:
        return redirect(materials, meetings[0].number)
    else:
        raise Http404('No such meeting')

@cache_page(1 * 60)
def materials_document(request, document, num=None, ext=None):
    if num is None:
        num = get_meeting(num).number
    if (re.search(r'^\w+-\d+-.+-\d\d$', document) or
        re.search(r'^\w+-interim-\d+-.+-\d\d-\d\d$', document) or
        re.search(r'^\w+-interim-\d+-.+-sess[a-z]-\d\d$', document) or
        re.search(r'^minutes-interim-\d+-.+-\d\d$', document) or
        re.search(r'^slides-interim-\d+-.+-\d\d$', document)):
        name, rev = document.rsplit('-', 1)
    else:
        name, rev = document, None
    doc = get_object_or_404(Document, name=name)
    if not doc.meeting_related():
        raise Http404("Not a meeting related document")
    if not doc.session_set.filter(meeting__number=num).exists():
        raise Http404("No such document for meeting %s" % num)
    if not rev:
        filename = doc.get_file_name()
    else:
        filename = os.path.join(doc.get_file_path(), document)
    if ext:
        if not filename.endswith(ext):
            name, _ = os.path.splitext(filename)
            filename = name + ext
    else:
        filenames = glob.glob(filename+'.*')
        if filenames:
            filename = filenames[0]
    _, basename = os.path.split(filename)
    if not os.path.exists(filename):
        raise Http404("File not found: %s" % filename)
    with io.open(filename, 'rb') as file:
        bytes = file.read()
    
    mtype, chset = get_mime_type(bytes)
    content_type = "%s; %s" % (mtype, chset)

    file_ext = os.path.splitext(filename)
    if len(file_ext) == 2 and file_ext[1] == '.md' and mtype == 'text/plain':
        sorted_accept = sort_accept_tuple(request.META.get('HTTP_ACCEPT'))
        for atype in sorted_accept:
            if atype[0] == 'text/markdown':
                content_type = content_type.replace('plain', 'markdown', 1)
                break;
            elif atype[0] == 'text/html':
                bytes = "<html>\n<head></head>\n<body>\n%s\n</body>\n</html>\n" % markdown2.markdown(bytes)
                content_type = content_type.replace('plain', 'html', 1)
                break;
            elif atype[0] == 'text/plain':
                break;

    response = HttpResponse(bytes, content_type=content_type)
    response['Content-Disposition'] = 'inline; filename="%s"' % basename
    return response

@login_required
def materials_editable_groups(request, num=None):
    meeting = get_meeting(num)
    return render(request, "meeting/materials_editable_groups.html", {
        'meeting_num': meeting.number})

def ascii_alphanumeric(string):
    return re.match(r'^[a-zA-Z0-9]*$', string)

class SaveAsForm(forms.Form):
    savename = forms.CharField(max_length=16)

@role_required('Area Director','Secretariat')
def schedule_create(request, num=None, owner=None, name=None):
    meeting  = get_meeting(num)
    person   = get_person_by_email(owner)
    schedule = get_schedule_by_name(meeting, person, name)

    if schedule is None:
        # here we have to return some ajax to display an error.
        messages.error("Error: No meeting information for meeting %s owner %s schedule %s available" % (num, owner, name)) # pylint: disable=no-value-for-parameter
        return redirect(edit_schedule, num=num, owner=owner, name=name)

    # authorization was enforced by the @group_require decorator above.

    saveasform = SaveAsForm(request.POST)
    if not saveasform.is_valid():
        messages.info(request, "This name is not valid. Please choose another one.")
        return redirect(edit_schedule, num=num, owner=owner, name=name)

    savedname = saveasform.cleaned_data['savename']

    if not ascii_alphanumeric(savedname):
        messages.info(request, "This name contains illegal characters. Please choose another one.")
        return redirect(edit_schedule, num=num, owner=owner, name=name)

    # create the new schedule, and copy the assignments
    try:
        sched = meeting.schedule_set.get(name=savedname, owner=request.user.person)
        if sched:
            return redirect(edit_schedule, num=meeting.number, owner=sched.owner_email(), name=sched.name)
        else:
            messages.info(request, "Schedule creation failed. Please try again.")
            return redirect(edit_schedule, num=num, owner=owner, name=name)

    except Schedule.DoesNotExist:
        pass

    # must be done
    newschedule = Schedule(name=savedname,
                           owner=request.user.person,
                           meeting=meeting,
                           visible=False,
                           public=False)

    newschedule.save()
    if newschedule is None:
        return HttpResponse(status=500)

    # keep a mapping so that extendedfrom references can be chased.
    mapping = {};
    for ss in schedule.assignments.all():
        # hack to copy the object, creating a new one
        # just reset the key, and save it again.
        oldid = ss.pk
        ss.pk = None
        ss.schedule=newschedule
        ss.save()
        mapping[oldid] = ss.pk
        #print "Copying %u to %u" % (oldid, ss.pk)

    # now fix up any extendedfrom references to new set.
    for ss in newschedule.assignments.all():
        if ss.extendedfrom is not None:
            oldid = ss.extendedfrom.id
            newid = mapping[oldid]
            #print "Fixing %u to %u" % (oldid, newid)
            ss.extendedfrom = newschedule.assignments.get(pk = newid)
            ss.save()


    # now redirect to this new schedule.
    return redirect(edit_schedule, meeting.number, newschedule.owner_email(), newschedule.name)


@role_required('Secretariat')
def edit_timeslots(request, num=None):

    meeting = get_meeting(num)

    time_slices,date_slices,slots = meeting.build_timeslices()

    ts_list = deque()
    rooms = meeting.room_set.order_by("capacity","name","id")
    for room in rooms:
        for day in time_slices:
            for slice in date_slices[day]:
                ts_list.append(room.timeslot_set.filter(time=slice[0],duration=datetime.timedelta(seconds=slice[2])).first())
            

    return render(request, "meeting/timeslot_edit.html",
                                         {"rooms":rooms,
                                          "time_slices":time_slices,
                                          "slot_slices": slots,
                                          "date_slices":date_slices,
                                          "meeting":meeting,
                                          "ts_list":ts_list,
                                      })

##############################################################################
#@role_required('Area Director','Secretariat')
# disable the above security for now, check it below.
@ensure_csrf_cookie
def edit_schedule(request, num=None, owner=None, name=None):

    if request.method == 'POST':
        return schedule_create(request, num, owner, name)

    user     = request.user
    meeting  = get_meeting(num)
    person   = get_person_by_email(owner)
    if name is None:
        schedule = meeting.schedule
    else:
        schedule = get_schedule_by_name(meeting, person, name)
    if schedule is None:
        raise Http404("No meeting information for meeting %s owner %s schedule %s available" % (num, owner, name))

    meeting_base_url = request.build_absolute_uri(meeting.base_url())
    site_base_url = request.build_absolute_uri('/')[:-1] # skip the trailing slash

    rooms = meeting.room_set.filter(session_types__slug='regular').distinct().order_by("capacity")
    saveas = SaveAsForm()
    saveasurl=reverse(edit_schedule,
                      args=[meeting.number, schedule.owner_email(), schedule.name])

    can_see, can_edit,secretariat = schedule_permissions(meeting, schedule, user)

    if not can_see:
        return render(request, "meeting/private_schedule.html",
                                             {"schedule":schedule,
                                              "meeting": meeting,
                                              "meeting_base_url":meeting_base_url,
                                              "hide_menu": True
                                          }, status=403, content_type="text/html")

    assignments = get_all_assignments_from_schedule(schedule)

    # get_modified_from needs the query set, not the list
    modified = get_modified_from_assignments(assignments)

    area_list = get_areas()
    wg_name_list = get_wg_name_list(assignments)
    wg_list = get_wg_list(wg_name_list)
    ads = find_ads_for_meeting(meeting)
    for ad in ads:
        # set the default to avoid needing extra arguments in templates
        # django 1.3+
        ad.default_hostscheme = site_base_url

    time_slices,date_slices = build_all_agenda_slices(meeting)

    return render(request, "meeting/landscape_edit.html",
                                         {"schedule":schedule,
                                          "saveas": saveas,
                                          "saveasurl": saveasurl,
                                          "meeting_base_url": meeting_base_url,
                                          "site_base_url": site_base_url,
                                          "rooms":rooms,
                                          "time_slices":time_slices,
                                          "date_slices":date_slices,
                                          "modified": modified,
                                          "meeting":meeting,
                                          "area_list": area_list,
                                          "area_directors" : ads,
                                          "wg_list": wg_list ,
                                          "assignments": assignments,
                                          "show_inline": set(["txt","htm","html"]),
                                          "hide_menu": True,
                                      })

##############################################################################
#  show the properties associated with a schedule (visible, public)
#
SchedulePropertiesForm = modelform_factory(Schedule, fields=('name','visible', 'public'))

# The meeing urls.py won't allow empy num, owmer, or name values

@role_required('Area Director','Secretariat')
def edit_schedule_properties(request, num=None, owner=None, name=None):
    meeting  = get_meeting(num)
    person   = get_person_by_email(owner)
    schedule = get_schedule_by_name(meeting, person, name)
    if schedule is None:
        raise Http404("No meeting information for meeting %s owner %s schedule %s available" % (num, owner, name))

    cansee, canedit, secretariat = schedule_permissions(meeting, schedule, request.user)

    if not (canedit or has_role(request.user,'Secretariat')):
        return HttpResponseForbidden("You may not edit this schedule")
    else:
        if request.method == 'POST':
            form = SchedulePropertiesForm(instance=schedule,data=request.POST)
            if form.is_valid():
               form.save()
               return HttpResponseRedirect(reverse('ietf.meeting.views.list_schedules',kwargs={'num': num}))
        else: 
            form = SchedulePropertiesForm(instance=schedule)
        return render(request, "meeting/properties_edit.html",
                                             {"schedule":schedule,
                                              "form":form,
                                              "meeting":meeting,
                                          })

##############################################################################
# show list of schedules.
#

@role_required('Area Director','Secretariat')
def list_schedules(request, num=None ):

    meeting = get_meeting(num)
    user = request.user

    schedules = meeting.schedule_set
    if not has_role(user, 'Secretariat'):
        schedules = schedules.filter(visible = True) | schedules.filter(owner = user.person)

    schedules = schedules.order_by('owner', 'name')

    schedules = sorted(list(schedules),key=lambda x:not x.is_official)

    return render(request, "meeting/schedule_list.html",
                                         {"meeting":   meeting,
                                          "schedules": schedules,
                                          })

@ensure_csrf_cookie
def agenda(request, num=None, name=None, base=None, ext=None, owner=None, utc=""):
    base = base if base else 'agenda'
    ext = ext if ext else '.html'
    mimetype = {
        ".html":"text/html; charset=%s"%settings.DEFAULT_CHARSET,
        ".txt": "text/plain; charset=%s"%settings.DEFAULT_CHARSET,
        ".csv": "text/csv; charset=%s"%settings.DEFAULT_CHARSET,
    }

    # We do not have the appropriate data in the datatracker for IETF 64 and earlier.
    # So that we're not producing misleading pages...
    
    assert num is None or num.isdigit()

    meeting = get_ietf_meeting(num)
    if not meeting or (meeting.number.isdigit() and int(meeting.number) <= 64 and (not meeting.schedule or not meeting.schedule.assignments.exists())):
        if ext == '.html' or (meeting and meeting.number.isdigit() and 0 < int(meeting.number) <= 64):
            return HttpResponseRedirect( 'https://www.ietf.org/proceedings/%s' % num )
        else:
            raise Http404("No such meeting")

    if name is None:
        schedule = get_schedule(meeting, name)
    else:
        person   = get_person_by_email(owner)
        schedule = get_schedule_by_name(meeting, person, name)

    if schedule == None:
        base = base.replace("-utc", "")
        return render(request, "meeting/no-"+base+ext, {'meeting':meeting }, content_type=mimetype[ext])

    updated = meeting.updated()
    filtered_assignments = schedule.assignments.exclude(timeslot__type__in=['lead','offagenda'])
    filtered_assignments = preprocess_assignments_for_agenda(filtered_assignments, meeting)

    if ext == ".csv":
        return agenda_csv(schedule, filtered_assignments)

    # extract groups hierarchy, it's a little bit complicated because
    # we can be dealing with historic groups
    seen = set()
    groups = [a.session.historic_group for a in filtered_assignments
              if a.session
              and a.session.historic_group
              and a.session.historic_group.type_id in ('wg', 'rg', 'ag', 'iab')
              and a.session.historic_group.historic_parent]
    group_parents = []
    for g in groups:
        if g.historic_parent.acronym not in seen:
            group_parents.append(g.historic_parent)
            seen.add(g.historic_parent.acronym)

    seen = set()
    for p in group_parents:
        p.group_list = []
        for g in groups:
            if g.acronym not in seen and g.historic_parent.acronym == p.acronym:
                p.group_list.append(g)
                seen.add(g.acronym)

        p.group_list.sort(key=lambda g: g.acronym)

    return render(request, "meeting/"+base+ext, {
        "schedule": schedule,
        "filtered_assignments": filtered_assignments,
        "updated": updated,
        "group_parents": group_parents,
        "now": datetime.datetime.now(),
    }, content_type=mimetype[ext])

def agenda_csv(schedule, filtered_assignments):
    response = HttpResponse(content_type="text/csv; charset=%s"%settings.DEFAULT_CHARSET)
    writer = csv.writer(response, delimiter=str(','), quoting=csv.QUOTE_ALL)

    headings = ["Date", "Start", "End", "Session", "Room", "Area", "Acronym", "Type", "Description", "Session ID", "Agenda", "Slides"]

    def write_row(row):
        encoded_row = [v.encode('utf-8') if isinstance(v, six.text_type) else v for v in row]

        while len(encoded_row) < len(headings):
            encoded_row.append(None) # produce empty entries at the end as necessary

        writer.writerow(encoded_row)

    def agenda_field(item):
        agenda_doc = item.session.agenda()
        if agenda_doc:
            return "http://www.ietf.org/proceedings/{schedule.meeting.number}/agenda/{agenda.uploaded_filename}".format(schedule=schedule, agenda=agenda_doc)
        else:
            return ""

    def slides_field(item):
        return "|".join("http://www.ietf.org/proceedings/{schedule.meeting.number}/slides/{slide.uploaded_filename}".format(schedule=schedule, slide=slide) for slide in item.session.slides())

    write_row(headings)

    for item in filtered_assignments:
        row = []
        row.append(item.timeslot.time.strftime("%Y-%m-%d"))
        row.append(item.timeslot.time.strftime("%H%M"))
        row.append(item.timeslot.end_time().strftime("%H%M"))

        if item.timeslot.type_id == "break":
            row.append(item.timeslot.type.name)
            row.append(schedule.meeting.break_area)
            row.append("")
            row.append("")
            row.append("")
            row.append(item.timeslot.name)
            row.append("b{}".format(item.timeslot.pk))
        elif item.timeslot.type_id == "reg":
            row.append(item.timeslot.type.name)
            row.append(schedule.meeting.reg_area)
            row.append("")
            row.append("")
            row.append("")
            row.append(item.timeslot.name)
            row.append("r{}".format(item.timeslot.pk))
        elif item.timeslot.type_id == "other":
            row.append("None")
            row.append(item.timeslot.location.name if item.timeslot.location else "")
            row.append("")
            row.append(item.session.historic_group.acronym)
            row.append(item.session.historic_group.historic_parent.acronym.upper() if item.session.historic_group.historic_parent else "")
            row.append(item.session.name)
            row.append(item.session.pk)
        elif item.timeslot.type_id == "plenary":
            row.append(item.session.name)
            row.append(item.timeslot.location.name if item.timeslot.location else "")
            row.append("")
            row.append(item.session.historic_group.acronym if item.session.historic_group else "")
            row.append("")
            row.append(item.session.name)
            row.append(item.session.pk)
            row.append(agenda_field(item))
            row.append(slides_field(item))
        elif item.timeslot.type_id == 'regular':
            row.append(item.timeslot.name)
            row.append(item.timeslot.location.name if item.timeslot.location else "")
            row.append(item.session.historic_group.historic_parent.acronym.upper() if item.session.historic_group.historic_parent else "")
            row.append(item.session.historic_group.acronym if item.session.historic_group else "")
            row.append("BOF" if item.session.historic_group.state_id in ("bof", "bof-conc") else item.session.historic_group.type.name)
            row.append(item.session.historic_group.name if item.session.historic_group else "")
            row.append(item.session.pk)
            row.append(agenda_field(item))
            row.append(slides_field(item))

        if len(row) > 3:
            write_row(row)

    return response

@role_required('Area Director','Secretariat','IAB')
def agenda_by_room(request, num=None, name=None, owner=None):
    meeting = get_meeting(num) 
    if name is None:
        schedule = get_schedule(meeting)
    else:
        person   = get_person_by_email(owner)
        schedule = get_schedule_by_name(meeting, person, name)
    ss_by_day = OrderedDict()
    for day in schedule.assignments.dates('timeslot__time','day'):
        ss_by_day[day]=[]
    for ss in schedule.assignments.order_by('timeslot__location__functional_name','timeslot__location__name','timeslot__time'):
        day = ss.timeslot.time.date()
        ss_by_day[day].append(ss)
    return render(request,"meeting/agenda_by_room.html",{"meeting":meeting,"schedule":schedule,"ss_by_day":ss_by_day})

@role_required('Area Director','Secretariat','IAB')
def agenda_by_type(request, num=None, type=None, name=None, owner=None):
    meeting = get_meeting(num) 
    if name is None:
        schedule = get_schedule(meeting)
    else:
        person   = get_person_by_email(owner)
        schedule = get_schedule_by_name(meeting, person, name)
    assignments = schedule.assignments.order_by('session__type__slug','timeslot__time','session__group__acronym')
    if type:
        assignments = assignments.filter(session__type__slug=type)
    return render(request,"meeting/agenda_by_type.html",{"meeting":meeting,"schedule":schedule,"assignments":assignments})

@role_required('Area Director','Secretariat','IAB')
def agenda_by_type_ics(request,num=None,type=None):
    meeting = get_meeting(num) 
    schedule = get_schedule(meeting)
    assignments = schedule.assignments.order_by('session__type__slug','timeslot__time')
    if type:
        assignments = assignments.filter(session__type__slug=type)
    updated = meeting.updated()
    return render(request,"meeting/agenda.ics",{"schedule":schedule,"updated":updated,"assignments":assignments},content_type="text/calendar")

def session_draft_list(num, acronym):
    try:
        agendas = Document.objects.filter(type="agenda",
                                         session__meeting__number=num,
                                         session__group__acronym=acronym,
                                         states=State.objects.get(type="agenda", slug="active")).distinct()
    except Document.DoesNotExist:
        raise Http404

    drafts = set()
    for agenda in agendas:
        content, _ = read_agenda_file(num, agenda)
        if content:
            drafts.update(re.findall(b'(draft-[-a-z0-9]*)', content))

    result = []
    for draft in drafts:
        try:
            if re.search('-[0-9]{2}$', draft):
                doc_name = draft
            else:
                doc = Document.objects.get(name=draft)
                doc_name = draft + "-" + doc.rev

            if doc_name not in result:
                result.append(doc_name)
        except Document.DoesNotExist:
            pass

    for sp in SessionPresentation.objects.filter(session__meeting__number=num, session__group__acronym=acronym, document__type='draft'):
        doc_name = sp.document.name + "-" + sp.document.rev
        if doc_name not in result:
            result.append(doc_name)

    return sorted(result)

def session_draft_tarfile(request, num, acronym):
    drafts = session_draft_list(num, acronym);

    response = HttpResponse(content_type='application/octet-stream')
    response['Content-Disposition'] = 'attachment; filename=%s-drafts.tgz'%(acronym)
    tarstream = tarfile.open('','w:gz',response)
    mfh, mfn = mkstemp()
    os.close(mfh)
    manifest = io.open(mfn, "w")

    for doc_name in drafts:
        pdf_path = os.path.join(settings.INTERNET_DRAFT_PDF_PATH, doc_name + ".pdf")

        if not os.path.exists(pdf_path):
            convert_draft_to_pdf(doc_name)

        if os.path.exists(pdf_path):
            try:
                tarstream.add(pdf_path, str(doc_name + ".pdf"))
                manifest.write("Included:  "+pdf_path+"\n")
            except Exception as e:
                manifest.write(("Failed (%s): "%e)+pdf_path+"\n")
        else:
            manifest.write("Not found: "+pdf_path+"\n")

    manifest.close()
    tarstream.add(mfn, "manifest.txt")
    tarstream.close()
    os.unlink(mfn)
    return response

def session_draft_pdf(request, num, acronym):
    drafts = session_draft_list(num, acronym);
    curr_page = 1
    pmh, pmn = mkstemp()
    os.close(pmh)
    pdfmarks = io.open(pmn, "w")
    pdf_list = ""

    for draft in drafts:
        pdf_path = os.path.join(settings.INTERNET_DRAFT_PDF_PATH, draft + ".pdf")
        if not os.path.exists(pdf_path):
            convert_draft_to_pdf(draft)

        if os.path.exists(pdf_path):
            pages = pdf_pages(pdf_path)
            pdfmarks.write("[/Page "+str(curr_page)+" /View [/XYZ 0 792 1.0] /Title (" + draft + ") /OUT pdfmark\n")
            pdf_list = pdf_list + " " + pdf_path
            curr_page = curr_page + pages

    pdfmarks.close()
    pdfh, pdfn = mkstemp()
    os.close(pdfh)
    gs = settings.GHOSTSCRIPT_COMMAND
    code, out, err = pipe(gs + " -dBATCH -dNOPAUSE -q -sDEVICE=pdfwrite -sOutputFile=" + pdfn + " " + pdf_list + " " + pmn)
    assertion('code == 0')

    pdf = io.open(pdfn,"rb")
    pdf_contents = pdf.read()
    pdf.close()

    os.unlink(pmn)
    os.unlink(pdfn)
    return HttpResponse(pdf_contents, content_type="application/pdf")

def week_view(request, num=None, name=None, owner=None):
    meeting = get_meeting(num)

    if name is None:
        schedule = get_schedule(meeting)
    else:
        person   = get_person_by_email(owner)
        schedule = get_schedule_by_name(meeting, person, name)

    if not schedule:
        raise Http404

    filtered_assignments = schedule.assignments.exclude(timeslot__type__in=['lead','offagenda'])
    filtered_assignments = preprocess_assignments_for_agenda(filtered_assignments, meeting)
    
    items = []
    for a in filtered_assignments:
        # we don't HTML escape any of these as the week-view code is using createTextNode
        item = {
            "key": str(a.timeslot.pk),
            "day": a.timeslot.time.strftime("%w"),
            "time": a.timeslot.time.strftime("%H%M") + "-" + a.timeslot.end_time().strftime("%H%M"),
            "duration": a.timeslot.duration.seconds,
            "time_id": a.timeslot.time.strftime("%m%d%H%M"),
            "dayname": "{weekday}, {month} {day_of_month}, {year}".format(
                weekday=a.timeslot.time.strftime("%A").upper(),
                month=a.timeslot.time.strftime("%B"),
                day_of_month=a.timeslot.time.strftime("%d").lstrip("0"),
                year=a.timeslot.time.strftime("%Y"),
            ),
            "type": a.timeslot.type.name
        }

        if a.session:
            if a.session.historic_group:
                item["group"] = a.session.historic_group.acronym

            if a.session.name:
                item["name"] = a.session.name
            elif a.timeslot.type_id == "break":
                item["name"] = a.timeslot.name
                item["area"] = a.timeslot.type_id
                item["group"] = a.timeslot.type_id
            elif a.session.historic_group:
                item["name"] = a.session.historic_group.name
                if a.session.historic_group.state_id == "bof":
                    item["name"] += " BOF"

                item["state"] = a.session.historic_group.state.name
                if a.session.historic_group.historic_parent:
                    item["area"] = a.session.historic_group.historic_parent.acronym

            if a.timeslot.show_location:
                item["room"] = a.timeslot.get_location()

            if a.session and a.session.agenda():
                item["agenda"] = a.session.agenda().href()

            if a.session.current_status == 'canceled':
                item["name"] = "CANCELLED - " + item["name"]

        items.append(item)

    return render(request, "meeting/week-view.html", {
        "items": json.dumps(items),
    })

@role_required('Area Director','Secretariat','IAB')
def room_view(request, num=None, name=None, owner=None):
    meeting = get_meeting(num)

    rooms = meeting.room_set.order_by('functional_name','name')
    if not rooms.exists():
        return HttpResponse("No rooms defined yet")

    if name is None:
        schedule = get_schedule(meeting)
    else:
        person   = get_person_by_email(owner)
        schedule = get_schedule_by_name(meeting, person, name)

    assignments = schedule.assignments.all()
    unavailable = meeting.timeslot_set.filter(type__slug='unavail')
    if not (assignments.exists() or unavailable.exists()):
        return HttpResponse("No sessions/timeslots available yet")

    earliest = None
    latest = None

    if assignments:
        earliest = assignments.aggregate(Min('timeslot__time'))['timeslot__time__min']
        latest =  assignments.aggregate(Max('timeslot__time'))['timeslot__time__max']
        
    if unavailable:
        earliest_unavailable = unavailable.aggregate(Min('time'))['time__min']
        if not earliest or ( earliest_unavailable and earliest_unavailable < earliest ):
            earliest = earliest_unavailable
        latest_unavailable = unavailable.aggregate(Max('time'))['time__max']
        if not latest or ( latest_unavailable and latest_unavailable > latest ):
            latest = latest_unavailable

    if not (earliest and latest):
        raise Http404

    base_time = earliest
    base_day = datetime.datetime(base_time.year,base_time.month,base_time.day)

    day = base_day
    days = []
    while day <= latest :
        days.append(day)
        day += datetime.timedelta(days=1)

    unavailable = list(unavailable)
    for t in unavailable:
        t.delta_from_beginning = (t.time - base_time).total_seconds()
        t.day = (t.time-base_day).days

    assignments = list(assignments)
    for ss in assignments:
        ss.delta_from_beginning = (ss.timeslot.time - base_time).total_seconds()
        ss.day = (ss.timeslot.time-base_day).days

    template = "meeting/room-view.html"
    return render(request, template,{"meeting":meeting,"schedule":schedule,"unavailable":unavailable,"assignments":assignments,"rooms":rooms,"days":days})

def ical_session_status(session_with_current_status):
    if session_with_current_status == 'canceled':
        return "CANCELLED"
    else:
        return "CONFIRMED"

def ical_agenda(request, num=None, name=None, acronym=None, session_id=None):
    meeting = get_meeting(num, type_in=None)
    schedule = get_schedule(meeting, name)
    updated = meeting.updated()

    if schedule is None and acronym is None and session_id is None:
        raise Http404

    q = request.META.get('QUERY_STRING','') or ""
    filter = set(unquote(q).lower().split(','))
    include = [ i for i in filter if not (i.startswith('-') or i.startswith('~')) ]
    include_types = set(["plenary","other"])
    exclude = []

    # Process the special flags.
    #   "-wgname" will remove a working group from the output.
    #   "~Type" will add that type to the output.
    #   "-~Type" will remove that type from the output
    # Current types are:
    #   Session, Other (default on), Break, Plenary (default on)
    # Non-Working Group "wg names" include:
    #   edu, ietf, tools, iesg, iab

    for item in filter:
        if len(item) > 2 and item[0] == '-' and item[1] == '~':
            include_types -= set([item[2:]])
        elif len(item) > 1 and item[0] == '-':
            exclude.append(item[1:])
        elif len(item) > 1 and item[0] == '~':
            include_types |= set([item[1:]])

    assignments = schedule.assignments.exclude(timeslot__type__in=['lead','offagenda'])
    assignments = preprocess_assignments_for_agenda(assignments, meeting)

    if q:
        assignments = [a for a in assignments if
                   (a.timeslot.type_id in include_types
                    or (a.session.historic_group and a.session.historic_group.acronym in include)
                    or (a.session.historic_group and a.session.historic_group.historic_parent and a.session.historic_group.historic_parent.acronym in include))
                   and (not a.session.historic_group or a.session.historic_group.acronym not in exclude)]

    if acronym:
        assignments = [ a for a in assignments if a.session.historic_group and a.session.historic_group.acronym == acronym ]
    elif session_id:
        assignments = [ a for a in assignments if a.session_id == int(session_id) ]

    for a in assignments:
        if a.session:
            a.session.ical_status = ical_session_status(a.session)

    return render(request, "meeting/agenda.ics", {
        "schedule": schedule,
        "assignments": assignments,
        "updated": updated
    }, content_type="text/calendar")

@cache_page(15 * 60)
def json_agenda(request, num=None ):
    meeting = get_meeting(num)

    sessions = []
    locations = set()
    parent_acronyms = set()
    assignments = meeting.schedule.assignments.exclude(session__type__in=['lead','offagenda','break','reg'])
    # Update the assignments with historic information, i.e., valid at the
    # time of the meeting
    assignments = assignments.prefetch_related(
        Prefetch("session__materials",
                 queryset=Document.objects.exclude(states__type=F("type"),states__slug='deleted').select_related("group").order_by("sessionpresentation__order"),
                 to_attr="prefetched_active_materials",
             ),
             "session__materials__docevent_set",
             "session__sessionpresentation_set",
             "timeslot__meeting",
        )
    assignments = preprocess_assignments_for_agenda(assignments, meeting)
    for asgn in assignments:
        sessdict = dict()
        sessdict['objtype'] = 'session'
        sessdict['id'] = asgn.pk
        sessdict['is_bof'] = False
        if asgn.session.historic_group:
            sessdict['group'] = {
                    "acronym": asgn.session.historic_group.acronym,
                    "name": asgn.session.historic_group.name,
                    "type": asgn.session.historic_group.type_id,
                    "state": asgn.session.historic_group.state_id,
                }
            if asgn.session.historic_group.is_bof():
                sessdict['is_bof'] = True
            if asgn.session.historic_group.type_id in ['wg','rg', 'ag',] or asgn.session.historic_group.acronym in ['iesg',]:
                sessdict['group']['parent'] = asgn.session.historic_group.historic_parent.acronym
                parent_acronyms.add(asgn.session.historic_group.historic_parent.acronym)
        if asgn.session.name:
            sessdict['name'] = asgn.session.name
        else:
            sessdict['name'] = asgn.session.historic_group.name
        if asgn.session.short:
            sessdict['short'] = asgn.session.short
        sessdict['start'] = asgn.timeslot.utc_start_time().strftime("%Y-%m-%dT%H:%M:%SZ")
        sessdict['duration'] = str(asgn.timeslot.duration)
        sessdict['location'] = asgn.room_name
        if asgn.timeslot.location:      # Some socials have an assignment but no location
            locations.add(asgn.timeslot.location)
        if asgn.session.agenda():
            sessdict['agenda'] = asgn.session.agenda().href()

        if asgn.session.minutes():
            sessdict['minutes'] = asgn.session.minutes().href()
        if asgn.session.slides():
            sessdict['presentations'] = []
            presentations = SessionPresentation.objects.filter(session=asgn.session, document__type__slug='slides')
            for pres in presentations:
                sessdict['presentations'].append(
                    {
                        'name':     pres.document.name,
                        'title':    pres.document.title,
                        'order':    pres.order,
                        'rev':      pres.rev,
                        'resource_uri': '/api/v1/meeting/sessionpresentation/%s/'%pres.id,
                    })
        sessdict['session_res_uri'] = '/api/v1/meeting/session/%s/'%asgn.session.id
        sessdict['session_id'] = asgn.session.id
        modified = asgn.session.modified
        for doc in asgn.session.materials.all():
            rev_docevent = doc.latest_event(NewRevisionDocEvent,'new_revision')
            modified = max(modified, (rev_docevent and rev_docevent.time) or modified)
        sessdict['modified'] = modified
        sessdict['status'] = asgn.session.current_status
        sessions.append(sessdict)

    rooms = []
    for room in locations:
        roomdict = dict()
        roomdict['id'] = room.pk
        roomdict['objtype'] = 'location'
        roomdict['name'] = room.name
        if room.floorplan:
            roomdict['level_name'] = room.floorplan.name
            roomdict['level_sort'] = room.floorplan.order
        if room.x1 is not None:
            roomdict['x'] = (room.x1+room.x2)/2.0
            roomdict['y'] = (room.y1+room.y2)/2.0
        roomdict['modified'] = room.modified
        if room.floorplan and room.floorplan.image:
            roomdict['map'] = room.floorplan.image.url
            roomdict['modified'] = max(room.modified, room.floorplan.modified)
        rooms.append(roomdict)

    parents = []
    for parent in Group.objects.filter(acronym__in=parent_acronyms):
        parentdict = dict()
        parentdict['id'] = parent.pk
        parentdict['objtype'] = 'parent'
        parentdict['name'] = parent.acronym
        parentdict['description'] = parent.name
        parentdict['modified'] = parent.time
        parents.append(parentdict)

    meetinfo = []
    meetinfo.extend(sessions)
    meetinfo.extend(rooms)
    meetinfo.extend(parents)
    meetinfo.sort(key=lambda x: x['modified'],reverse=True)
    last_modified = meetinfo and meetinfo[0]['modified']

    tz = pytz.timezone(settings.PRODUCTION_TIMEZONE)

    for obj in meetinfo:
        obj['modified'] = tz.localize(obj['modified']).astimezone(pytz.utc).strftime('%Y-%m-%dT%H:%M:%SZ')

    data = {"%s"%num: meetinfo}

    response = HttpResponse(json.dumps(data, indent=2, sort_keys=True), content_type='application/json;charset=%s'%settings.DEFAULT_CHARSET)
    if last_modified:
        last_modified = tz.localize(last_modified).astimezone(pytz.utc)
        response['Last-Modified'] = format_date_time(timegm(last_modified.timetuple()))
    return response

def meeting_requests(request, num=None):
    meeting = get_meeting(num)
    sessions = add_event_info_to_session_qs(
        Session.objects.filter(
            meeting__number=meeting.number,
            type__slug='regular',
            group__parent__isnull=False
        ),
        requested_by=True,
    ).exclude(
        requested_by=0
    ).order_by(
        "group__parent__acronym", "current_status", "group__acronym"
    ).prefetch_related(
        "group","group__ad_role__person"
    )

    status_names = {n.slug: n.name for n in SessionStatusName.objects.all()}
    session_requesters = {p.pk: p for p in Person.objects.filter(pk__in=[s.requested_by for s in sessions if s.requested_by is not None])}

    for s in sessions:
        s.current_status_name = status_names.get(s.current_status, s.current_status)
        s.requested_by_person = session_requesters.get(s.requested_by)

    groups_not_meeting = Group.objects.filter(state='Active',type__in=['wg','rg','ag','bof']).exclude(acronym__in = [session.group.acronym for session in sessions]).order_by("parent__acronym","acronym").prefetch_related("parent")

    return render(request, "meeting/requests.html",
        {"meeting": meeting, "sessions":sessions,
         "groups_not_meeting": groups_not_meeting})

def get_sessions(num, acronym):
    meeting = get_meeting(num=num,type_in=None)
    sessions = Session.objects.filter(meeting=meeting,group__acronym=acronym,type__in=['regular','plenary','other'])

    if not sessions:
        sessions = Session.objects.filter(meeting=meeting,short=acronym,type__in=['regular','plenary','other']) 

    sessions = add_event_info_to_session_qs(sessions)

    return sorted(sessions, key=lambda s: session_time_for_sorting(s, use_meeting_date=False))

def session_details(request, num, acronym):
    meeting = get_meeting(num=num,type_in=None)
    sessions = get_sessions(num, acronym)

    if not sessions:
        raise Http404

    status_names = {n.slug: n.name for n in SessionStatusName.objects.all()}
    for session in sessions:

        session.type_counter = Counter()
        ss = session.timeslotassignments.filter(schedule=meeting.schedule).order_by('timeslot__time')
        if ss:
            session.time = ', '.join(x.timeslot.time.strftime("%A %b-%d-%Y %H%M") for x in ss) 
            if session.current_status == 'canceled':
                session.time += " CANCELLED"
        elif session.meeting.type_id=='interim':
            session.time = session.meeting.date.strftime("%A %b-%d-%Y")
            if session.current_status == 'canceled':
                session.time += " CANCELLED"
        else:
            session.time = status_names.get(session.current_status, session.current_status)

        session.filtered_artifacts = list(session.sessionpresentation_set.filter(document__type__slug__in=['agenda','minutes','bluesheets']))
        session.filtered_artifacts.sort(key=lambda d:['agenda','minutes','bluesheets'].index(d.document.type.slug))
        session.filtered_slides    = session.sessionpresentation_set.filter(document__type__slug='slides').order_by('order')
        session.filtered_drafts    = session.sessionpresentation_set.filter(document__type__slug='draft')
        # TODO FIXME Deleted materials shouldn't be in the sessionpresentation_set
        for qs in [session.filtered_artifacts,session.filtered_slides,session.filtered_drafts]:
            qs = [p for p in qs if p.document.get_state_slug(p.document.type_id)!='deleted']
            session.type_counter.update([p.document.type.slug for p in qs])

<<<<<<< HEAD
    # we somewhat arbitrarily use the group of the last session wet get from
    # get_sessions() above when checking can_manage_session_materials()
    can_manage = can_manage_session_materials(request.user, session.group, session)
=======
    # we somewhat arbitrarily use the group of the last session we get from
    # get_sessions() above when checking can_manage_materials()
    can_manage = can_manage_materials(request.user, session.group)
>>>>>>> db232ff7

    scheduled_sessions = [s for s in sessions if s.current_status == 'sched']
    unscheduled_sessions = [s for s in sessions if s.current_status != 'sched']

    pending_suggestions = None
    if request.user.is_authenticated:
        if can_manage:
            pending_suggestions = session.slidesubmission_set.all()
        else:
            pending_suggestions = session.slidesubmission_set.filter(submitter=request.user.person)

    return render(request, "meeting/session_details.html",
                  { 'scheduled_sessions':scheduled_sessions ,
                    'unscheduled_sessions':unscheduled_sessions , 
                    'pending_suggestions' : pending_suggestions,
                    'meeting' :meeting ,
                    'acronym' :acronym,
                    'can_manage_materials' : can_manage,
                    'thisweek': datetime.date.today()-datetime.timedelta(days=7),
                  })

class SessionDraftsForm(forms.Form):
    drafts = SearchableDocumentsField(required=False)

    def __init__(self, *args, **kwargs):
        self.already_linked = kwargs.pop('already_linked')
        super(self.__class__, self).__init__(*args, **kwargs)

    def clean(self):
        selected = self.cleaned_data['drafts']
        problems = set(selected).intersection(set(self.already_linked)) 
        if problems:
           raise forms.ValidationError("Already linked: %s" % ', '.join([d.name for d in problems]))
        return self.cleaned_data

def add_session_drafts(request, session_id, num):
    # num is redundant, but we're dragging it along an artifact of where we are in the current URL structure
    session = get_object_or_404(Session,pk=session_id)
    if not session.can_manage_materials(request.user):
        raise Http404
    if session.is_material_submission_cutoff() and not has_role(request.user, "Secretariat"):
        raise Http404

    already_linked = [sp.document for sp in session.sessionpresentation_set.filter(document__type_id='draft')]

    session_number = None
    sessions = get_sessions(session.meeting.number,session.group.acronym)
    if len(sessions) > 1:
       session_number = 1 + sessions.index(session)

    if request.method == 'POST':
        form = SessionDraftsForm(request.POST,already_linked=already_linked)
        if form.is_valid():
            for draft in form.cleaned_data['drafts']:
                session.sessionpresentation_set.create(document=draft,rev=None)
                c = DocEvent(type="added_comment", doc=draft, rev=draft.rev, by=request.user.person)
                c.desc = "Added to session: %s" % session
                c.save()
            return redirect('ietf.meeting.views.session_details', num=session.meeting.number, acronym=session.group.acronym)
    else:
        form = SessionDraftsForm(already_linked=already_linked)

    return render(request, "meeting/add_session_drafts.html",
                  { 'session': session,
                    'session_number': session_number,
                    'already_linked': session.sessionpresentation_set.filter(document__type_id='draft'),
                    'form': form,
                  })


class UploadBlueSheetForm(FileUploadForm):

    def __init__(self, *args, **kwargs):
        kwargs['doc_type'] = 'bluesheets'
        super(UploadBlueSheetForm, self).__init__(*args, **kwargs )


@role_required('Area Director', 'Secretariat', 'IRTF Chair', 'WG Chair', 'RG Chair')
def upload_session_bluesheets(request, session_id, num):
    # num is redundant, but we're dragging it along an artifact of where we are in the current URL structure
    session = get_object_or_404(Session,pk=session_id)

    if session.meeting.type.slug == 'ietf' and not has_role(request.user, 'Secretariat'):
        return HttpResponseForbidden('Restricted to role Secretariat')
        
    session_number = None
    sessions = get_sessions(session.meeting.number,session.group.acronym)
    if len(sessions) > 1:
       session_number = 1 + sessions.index(session)

    bluesheet_sp = session.sessionpresentation_set.filter(document__type='bluesheets').first()
    
    if request.method == 'POST':
        form = UploadBlueSheetForm(request.POST,request.FILES)
        if form.is_valid():
            file = request.FILES['file']
            _, ext = os.path.splitext(file.name)
            if bluesheet_sp:
                doc = bluesheet_sp.document
                doc.rev = '%02d' % (int(doc.rev)+1)
                bluesheet_sp.rev = doc.rev
                bluesheet_sp.save()
            else:
                ota = session.official_timeslotassignment()
                sess_time = ota and ota.timeslot.time
                if not sess_time:
                    return HttpResponse("Cannot receive uploads for an unscheduled session.  Please check the session ID.", status=410, content_type="text/plain")
                if session.meeting.type_id=='ietf':
                    name = 'bluesheets-%s-%s-%s' % (session.meeting.number, 
                                                    session.group.acronym, 
                                                    sess_time.strftime("%Y%m%d%H%M"))
                    title = 'Bluesheets IETF%s: %s : %s' % (session.meeting.number, 
                                                            session.group.acronym, 
                                                            sess_time.strftime("%a %H:%M"))
                else:
                    name = 'bluesheets-%s-%s' % (session.meeting.number, sess_time.strftime("%Y%m%d%H%M"))
                    title = 'Bluesheets %s: %s' % (session.meeting.number, sess_time.strftime("%a %H:%M"))
                doc = Document.objects.create(
                          name = name,
                          type_id = 'bluesheets',
                          title = title,
                          group = session.group,
                          rev = '00',
                      )
                doc.states.add(State.objects.get(type_id='bluesheets',slug='active'))
                DocAlias.objects.create(name=doc.name).docs.add(doc)
                session.sessionpresentation_set.create(document=doc,rev='00')
            filename = '%s-%s%s'% ( doc.name, doc.rev, ext)
            doc.uploaded_filename = filename
            e = NewRevisionDocEvent.objects.create(doc=doc, rev=doc.rev, by=request.user.person, type='new_revision', desc='New revision available: %s'%doc.rev)
            save_error = handle_upload_file(file, filename, session.meeting, 'bluesheets', request=request, encoding=form.file_encoding[file.name])
            if save_error:
                form.add_error(None, save_error)
            else:
                doc.save_with_history([e])
                return redirect('ietf.meeting.views.session_details',num=num,acronym=session.group.acronym)
    else: 
        form = UploadBlueSheetForm()

    return render(request, "meeting/upload_session_bluesheets.html", 
                  {'session': session,
                   'session_number': session_number,
                   'bluesheet_sp' : bluesheet_sp,
                   'form': form,
                  })


class UploadMinutesForm(FileUploadForm):
    apply_to_all = forms.BooleanField(label='Apply to all group sessions at this meeting',initial=True,required=False)

    def __init__(self, show_apply_to_all_checkbox, *args, **kwargs):
        kwargs['doc_type'] = 'minutes'
        super(UploadMinutesForm, self).__init__(*args, **kwargs )
        if not show_apply_to_all_checkbox:
            self.fields.pop('apply_to_all')


def upload_session_minutes(request, session_id, num):
    # num is redundant, but we're dragging it along an artifact of where we are in the current URL structure
    session = get_object_or_404(Session,pk=session_id)

    if not session.can_manage_materials(request.user):
        return HttpResponseForbidden("You don't have permission to upload minutes for this session.")
    if session.is_material_submission_cutoff() and not has_role(request.user, "Secretariat"):
        return HttpResponseForbidden("The materials cutoff for this session has passed. Contact the secretariat for further action.")

    session_number = None
    sessions = get_sessions(session.meeting.number,session.group.acronym)
    show_apply_to_all_checkbox = len(sessions) > 1 if session.type_id == 'regular' else False
    if len(sessions) > 1:
       session_number = 1 + sessions.index(session)

    minutes_sp = session.sessionpresentation_set.filter(document__type='minutes').first()
    
    if request.method == 'POST':
        form = UploadMinutesForm(show_apply_to_all_checkbox,request.POST,request.FILES)
        if form.is_valid():
            file = request.FILES['file']
            _, ext = os.path.splitext(file.name)
            apply_to_all = session.type_id == 'regular'
            if show_apply_to_all_checkbox:
                apply_to_all = form.cleaned_data['apply_to_all']
            if minutes_sp:
                doc = minutes_sp.document
                doc.rev = '%02d' % (int(doc.rev)+1)
                minutes_sp.rev = doc.rev
                minutes_sp.save()
            else:
                ota = session.official_timeslotassignment()
                sess_time = ota and ota.timeslot.time
                if not sess_time:
                    return HttpResponse("Cannot receive uploads for an unscheduled session.  Please check the session ID.", status=410, content_type="text/plain")
                if session.meeting.type_id=='ietf':
                    name = 'minutes-%s-%s' % (session.meeting.number, 
                                                 session.group.acronym) 
                    title = 'Minutes IETF%s: %s' % (session.meeting.number, 
                                                         session.group.acronym) 
                    if not apply_to_all:
                        name += '-%s' % (sess_time.strftime("%Y%m%d%H%M"),)
                        title += ': %s' % (sess_time.strftime("%a %H:%M"),)
                else:
                    name = 'minutes-%s-%s' % (session.meeting.number, sess_time.strftime("%Y%m%d%H%M"))
                    title = 'Minutes %s: %s' % (session.meeting.number, sess_time.strftime("%a %H:%M"))
                if Document.objects.filter(name=name).exists():
                    doc = Document.objects.get(name=name)
                    doc.rev = '%02d' % (int(doc.rev)+1)
                else:
                    doc = Document.objects.create(
                              name = name,
                              type_id = 'minutes',
                              title = title,
                              group = session.group,
                              rev = '00',
                          )
                    DocAlias.objects.create(name=doc.name).docs.add(doc)
                doc.states.add(State.objects.get(type_id='minutes',slug='active'))
                if session.sessionpresentation_set.filter(document=doc).exists():
                    sp = session.sessionpresentation_set.get(document=doc)
                    sp.rev = doc.rev
                    sp.save()
                else:
                    session.sessionpresentation_set.create(document=doc,rev=doc.rev)
            if apply_to_all:
                for other_session in sessions:
                    if other_session != session:
                        other_session.sessionpresentation_set.filter(document__type='minutes').delete()
                        other_session.sessionpresentation_set.create(document=doc,rev=doc.rev)
            filename = '%s-%s%s'% ( doc.name, doc.rev, ext)
            doc.uploaded_filename = filename
            e = NewRevisionDocEvent.objects.create(doc=doc, by=request.user.person, type='new_revision', desc='New revision available: %s'%doc.rev, rev=doc.rev)
            # The way this function builds the filename it will never trigger the file delete in handle_file_upload.
            save_error = handle_upload_file(file, filename, session.meeting, 'minutes', request=request, encoding=form.file_encoding[file.name])
            if save_error:
                form.add_error(None, save_error)
            else:
                doc.save_with_history([e])
                return redirect('ietf.meeting.views.session_details',num=num,acronym=session.group.acronym)
    else: 
        form = UploadMinutesForm(show_apply_to_all_checkbox)

    return render(request, "meeting/upload_session_minutes.html", 
                  {'session': session,
                   'session_number': session_number,
                   'minutes_sp' : minutes_sp,
                   'form': form,
                  })


class UploadAgendaForm(FileUploadForm):
    apply_to_all = forms.BooleanField(label='Apply to all group sessions at this meeting',initial=True,required=False)

    def __init__(self, show_apply_to_all_checkbox, *args, **kwargs):
        kwargs['doc_type'] = 'agenda'
        super(UploadAgendaForm, self).__init__(*args, **kwargs )
        if not show_apply_to_all_checkbox:
            self.fields.pop('apply_to_all')

def upload_session_agenda(request, session_id, num):
    # num is redundant, but we're dragging it along an artifact of where we are in the current URL structure
    session = get_object_or_404(Session,pk=session_id)

    if not session.can_manage_materials(request.user):
        return HttpResponseForbidden("You don't have permission to upload an agenda for this session.")
    if session.is_material_submission_cutoff() and not has_role(request.user, "Secretariat"):
        return HttpResponseForbidden("The materials cutoff for this session has passed. Contact the secretariat for further action.")

    session_number = None
    sessions = get_sessions(session.meeting.number,session.group.acronym)
    show_apply_to_all_checkbox = len(sessions) > 1 if session.type_id == 'regular' else False
    if len(sessions) > 1:
       session_number = 1 + sessions.index(session)

    agenda_sp = session.sessionpresentation_set.filter(document__type='agenda').first()
    
    if request.method == 'POST':
        form = UploadAgendaForm(show_apply_to_all_checkbox,request.POST,request.FILES)
        if form.is_valid():
            file = request.FILES['file']
            _, ext = os.path.splitext(file.name)
            apply_to_all = session.type_id == 'regular'
            if show_apply_to_all_checkbox:
                apply_to_all = form.cleaned_data['apply_to_all']
            if agenda_sp:
                doc = agenda_sp.document
                doc.rev = '%02d' % (int(doc.rev)+1)
                agenda_sp.rev = doc.rev
                agenda_sp.save()
            else:
                ota = session.official_timeslotassignment()
                sess_time = ota and ota.timeslot.time
                if not sess_time:
                    return HttpResponse("Cannot receive uploads for an unscheduled session.  Please check the session ID.", status=410, content_type="text/plain")
                if session.meeting.type_id=='ietf':
                    name = 'agenda-%s-%s' % (session.meeting.number, 
                                                 session.group.acronym) 
                    title = 'Agenda IETF%s: %s' % (session.meeting.number, 
                                                         session.group.acronym) 
                    if not apply_to_all:
                        name += '-%s' % (session.docname_token(),)
                        if sess_time:
                            title += ': %s' % (sess_time.strftime("%a %H:%M"),)
                else:
                    name = 'agenda-%s-%s' % (session.meeting.number, session.docname_token())
                    title = 'Agenda %s' % (session.meeting.number, )
                    if sess_time:
                        title += ': %s' % (sess_time.strftime("%a %H:%M"),)
                if Document.objects.filter(name=name).exists():
                    doc = Document.objects.get(name=name)
                    doc.rev = '%02d' % (int(doc.rev)+1)
                else:
                    doc = Document.objects.create(
                              name = name,
                              type_id = 'agenda',
                              title = title,
                              group = session.group,
                              rev = '00',
                          )
                    DocAlias.objects.create(name=doc.name).docs.add(doc)
                doc.states.add(State.objects.get(type_id='agenda',slug='active'))
            if session.sessionpresentation_set.filter(document=doc).exists():
                sp = session.sessionpresentation_set.get(document=doc)
                sp.rev = doc.rev
                sp.save()
            else:
                session.sessionpresentation_set.create(document=doc,rev=doc.rev)
            if apply_to_all:
                for other_session in sessions:
                    if other_session != session:
                        other_session.sessionpresentation_set.filter(document__type='agenda').delete()
                        other_session.sessionpresentation_set.create(document=doc,rev=doc.rev)
            filename = '%s-%s%s'% ( doc.name, doc.rev, ext)
            doc.uploaded_filename = filename
            e = NewRevisionDocEvent.objects.create(doc=doc,by=request.user.person,type='new_revision',desc='New revision available: %s'%doc.rev,rev=doc.rev)
            # The way this function builds the filename it will never trigger the file delete in handle_file_upload.
            save_error = handle_upload_file(file, filename, session.meeting, 'agenda', request=request, encoding=form.file_encoding[file.name])
            if save_error:
                form.add_error(None, save_error)
            else:
                doc.save_with_history([e])
                return redirect('ietf.meeting.views.session_details',num=num,acronym=session.group.acronym)
    else: 
        form = UploadAgendaForm(show_apply_to_all_checkbox, initial={'apply_to_all':session.type_id=='regular'})

    return render(request, "meeting/upload_session_agenda.html", 
                  {'session': session,
                   'session_number': session_number,
                   'agenda_sp' : agenda_sp,
                   'form': form,
                  })


class UploadSlidesForm(FileUploadForm):
    title = forms.CharField(max_length=255)
    apply_to_all = forms.BooleanField(label='Apply to all group sessions at this meeting',initial=False,required=False)

    def __init__(self, session, show_apply_to_all_checkbox, *args, **kwargs):
        self.session = session
        kwargs['doc_type'] = 'slides'
        super(UploadSlidesForm, self).__init__(*args, **kwargs )
        if not show_apply_to_all_checkbox:
            self.fields.pop('apply_to_all')

    def clean_title(self):
        title = self.cleaned_data['title']
        if self.session.meeting.type_id=='interim':
            if re.search(r'-\d{2}$', title):
                raise forms.ValidationError("Interim slides currently may not have a title that ends with something that looks like a revision number (-nn)")
        return title

def upload_session_slides(request, session_id, num, name):
    # num is redundant, but we're dragging it along an artifact of where we are in the current URL structure
    session = get_object_or_404(Session,pk=session_id)
    if not session.can_manage_materials(request.user):
        return HttpResponseForbidden("You don't have permission to upload slides for this session.")
    if session.is_material_submission_cutoff() and not has_role(request.user, "Secretariat"):
        return HttpResponseForbidden("The materials cutoff for this session has passed. Contact the secretariat for further action.")

    session_number = None
    sessions = get_sessions(session.meeting.number,session.group.acronym)
    show_apply_to_all_checkbox = len(sessions) > 1 if session.type_id == 'regular' else False
    if len(sessions) > 1:
       session_number = 1 + sessions.index(session)

    slides = None
    slides_sp = None
    if name:
        slides = Document.objects.filter(name=name).first()
        if not (slides and slides.type_id=='slides'):
            raise Http404
        slides_sp = session.sessionpresentation_set.filter(document=slides).first()
    
    if request.method == 'POST':
        form = UploadSlidesForm(session, show_apply_to_all_checkbox,request.POST,request.FILES)
        if form.is_valid():
            file = request.FILES['file']
            _, ext = os.path.splitext(file.name)
            apply_to_all = session.type_id == 'regular'
            if show_apply_to_all_checkbox:
                apply_to_all = form.cleaned_data['apply_to_all']
            if slides_sp:
                doc = slides_sp.document
                doc.rev = '%02d' % (int(doc.rev)+1)
                doc.title = form.cleaned_data['title']
                slides_sp.rev = doc.rev
                slides_sp.save()
            else:
                title = form.cleaned_data['title']
                if session.meeting.type_id=='ietf':
                    name = 'slides-%s-%s' % (session.meeting.number, 
                                             session.group.acronym) 
                    if not apply_to_all:
                        name += '-%s' % (session.docname_token(),)
                else:
                    name = 'slides-%s-%s' % (session.meeting.number, session.docname_token())
                name = name + '-' + slugify(title).replace('_', '-')[:128]
                if Document.objects.filter(name=name).exists():
                   doc = Document.objects.get(name=name)
                   doc.rev = '%02d' % (int(doc.rev)+1)
                   doc.title = form.cleaned_data['title']
                else:
                    doc = Document.objects.create(
                              name = name,
                              type_id = 'slides',
                              title = title,
                              group = session.group,
                              rev = '00',
                          )
                    DocAlias.objects.create(name=doc.name).docs.add(doc)
                doc.states.add(State.objects.get(type_id='slides',slug='active'))
                doc.states.add(State.objects.get(type_id='reuse_policy',slug='single'))
            if session.sessionpresentation_set.filter(document=doc).exists():
                sp = session.sessionpresentation_set.get(document=doc)
                sp.rev = doc.rev
                sp.save()
            else:
                max_order = session.sessionpresentation_set.filter(document__type='slides').aggregate(Max('order'))['order__max'] or 0
                session.sessionpresentation_set.create(document=doc,rev=doc.rev,order=max_order+1)
            if apply_to_all:
                for other_session in sessions:
                    if other_session != session and not other_session.sessionpresentation_set.filter(document=doc).exists():
                        max_order = other_session.sessionpresentation_set.filter(document__type='slides').aggregate(Max('order'))['order__max'] or 0
                        other_session.sessionpresentation_set.create(document=doc,rev=doc.rev,order=max_order+1)
            filename = '%s-%s%s'% ( doc.name, doc.rev, ext)
            doc.uploaded_filename = filename
            e = NewRevisionDocEvent.objects.create(doc=doc,by=request.user.person,type='new_revision',desc='New revision available: %s'%doc.rev,rev=doc.rev)
            # The way this function builds the filename it will never trigger the file delete in handle_file_upload.
            save_error = handle_upload_file(file, filename, session.meeting, 'slides', request=request, encoding=form.file_encoding[file.name])
            if save_error:
                form.add_error(None, save_error)
            else:
                doc.save_with_history([e])
                post_process(doc)
                return redirect('ietf.meeting.views.session_details',num=num,acronym=session.group.acronym)
    else: 
        initial = {}
        if slides:
            initial = {'title':slides.title}
        form = UploadSlidesForm(session, show_apply_to_all_checkbox, initial=initial)

    return render(request, "meeting/upload_session_slides.html", 
                  {'session': session,
                   'session_number': session_number,
                   'slides_sp' : slides_sp,
                   'form': form,
                  })
@login_required
def propose_session_slides(request, session_id, num):
    session = get_object_or_404(Session,pk=session_id)
    if session.is_material_submission_cutoff() and not has_role(request.user, "Secretariat"):
        return HttpResponseForbidden("The materials cutoff for this session has passed. Contact the secretariat for further action.")

    session_number = None
    sessions = get_sessions(session.meeting.number,session.group.acronym)
    show_apply_to_all_checkbox = len(sessions) > 1 if session.type_id == 'regular' else False
    if len(sessions) > 1:
       session_number = 1 + sessions.index(session)

    
    if request.method == 'POST':
        form = UploadSlidesForm(session, show_apply_to_all_checkbox,request.POST,request.FILES)
        if form.is_valid():
            file = request.FILES['file']
            _, ext = os.path.splitext(file.name)
            apply_to_all = session.type_id == 'regular'
            if show_apply_to_all_checkbox:
                apply_to_all = form.cleaned_data['apply_to_all']
            title = form.cleaned_data['title']

            submission = SlideSubmission.objects.create(session = session, title = title, filename = '', apply_to_all = apply_to_all, submitter=request.user.person)

            if session.meeting.type_id=='ietf':
                name = 'slides-%s-%s' % (session.meeting.number, 
                                         session.group.acronym) 
                if not apply_to_all:
                    name += '-%s' % (session.docname_token(),)
            else:
                name = 'slides-%s-%s' % (session.meeting.number, session.docname_token())
            name = name + '-' + slugify(title).replace('_', '-')[:128]
            filename = '%s-ss%d%s'% (name, submission.id, ext)
            destination = io.open(os.path.join(settings.SLIDE_STAGING_PATH, filename),'wb+')
            for chunk in file.chunks():
                destination.write(chunk)
            destination.close()

            submission.filename = filename
            submission.save()

            (to, cc) = gather_address_lists('slides_proposed', group=session.group).as_strings() 
            msg_txt = render_to_string("meeting/slides_proposed.txt", {
                    "to": to,
                    "cc": cc,
                    "submission": submission,
                    "settings": settings,
                 })
            msg = infer_message(msg_txt)
            msg.by = request.user.person
            msg.save()
            send_mail_message(request, msg)
            return redirect('ietf.meeting.views.session_details',num=num,acronym=session.group.acronym)
    else: 
        initial = {}
        form = UploadSlidesForm(session, show_apply_to_all_checkbox, initial=initial)

    return render(request, "meeting/propose_session_slides.html", 
                  {'session': session,
                   'session_number': session_number,
                   'form': form,
                  })

def remove_sessionpresentation(request, session_id, num, name):
    sp = get_object_or_404(SessionPresentation,session_id=session_id,document__name=name)
    session = sp.session
    if not session.can_manage_materials(request.user):
        return HttpResponseForbidden("You don't have permission to manage materials for this session.")
    if session.is_material_submission_cutoff() and not has_role(request.user, "Secretariat"):
        return HttpResponseForbidden("The materials cutoff for this session has passed. Contact the secretariat for further action.")
    if request.method == 'POST':
        session.sessionpresentation_set.filter(pk=sp.pk).delete()
        c = DocEvent(type="added_comment", doc=sp.document, rev=sp.document.rev, by=request.user.person)
        c.desc = "Removed from session: %s" % (session)
        c.save()
        return redirect('ietf.meeting.views.session_details', num=session.meeting.number, acronym=session.group.acronym)

    return render(request,'meeting/remove_sessionpresentation.html', {'sp': sp })

def ajax_add_slides_to_session(request, session_id, num):
    session = get_object_or_404(Session,pk=session_id)

    if not session.can_manage_materials(request.user):
        return HttpResponseForbidden("You don't have permission to upload slides for this session.")
    if session.is_material_submission_cutoff() and not has_role(request.user, "Secretariat"):
        return HttpResponseForbidden("The materials cutoff for this session has passed. Contact the secretariat for further action.")

    if request.method != 'POST' or not request.POST:
        return HttpResponse(json.dumps({ 'success' : False, 'error' : 'No data submitted or not POST' }),content_type='application/json')

    order_str = request.POST.get('order', None)    
    try:
        order = int(order_str)
    except (ValueError, TypeError):
        return HttpResponse(json.dumps({ 'success' : False, 'error' : 'Supplied order is not valid' }),content_type='application/json')
    if order < 1 or order > session.sessionpresentation_set.filter(document__type_id='slides').count() + 1 :
        return HttpResponse(json.dumps({ 'success' : False, 'error' : 'Supplied order is not valid' }),content_type='application/json')

    name = request.POST.get('name', None)
    doc = Document.objects.filter(name=name).first()
    if not doc:
        return HttpResponse(json.dumps({ 'success' : False, 'error' : 'Supplied name is not valid' }),content_type='application/json')

    if not session.sessionpresentation_set.filter(document=doc).exists():
        condition_slide_order(session)
        session.sessionpresentation_set.filter(document__type_id='slides', order__gte=order).update(order=F('order')+1)
        session.sessionpresentation_set.create(document=doc,rev=doc.rev,order=order)
        DocEvent.objects.create(type="added_comment", doc=doc, rev=doc.rev, by=request.user.person, desc="Added to session: %s" % session)

    return HttpResponse(json.dumps({'success':True}), content_type='application/json')


def ajax_remove_slides_from_session(request, session_id, num):
    session = get_object_or_404(Session,pk=session_id)

    if not session.can_manage_materials(request.user):
        return HttpResponseForbidden("You don't have permission to upload slides for this session.")
    if session.is_material_submission_cutoff() and not has_role(request.user, "Secretariat"):
        return HttpResponseForbidden("The materials cutoff for this session has passed. Contact the secretariat for further action.")

    if request.method != 'POST' or not request.POST:
        return HttpResponse(json.dumps({ 'success' : False, 'error' : 'No data submitted or not POST' }),content_type='application/json')  

    oldIndex_str = request.POST.get('oldIndex', None)
    try:
        oldIndex = int(oldIndex_str)
    except (ValueError, TypeError):
        return HttpResponse(json.dumps({ 'success' : False, 'error' : 'Supplied index is not valid' }),content_type='application/json')
    if oldIndex < 1 or oldIndex > session.sessionpresentation_set.filter(document__type_id='slides').count() :
        return HttpResponse(json.dumps({ 'success' : False, 'error' : 'Supplied index is not valid' }),content_type='application/json')

    name = request.POST.get('name', None)
    doc = Document.objects.filter(name=name).first()
    if not doc:
        return HttpResponse(json.dumps({ 'success' : False, 'error' : 'Supplied name is not valid' }),content_type='application/json')

    condition_slide_order(session)
    affected_presentations = session.sessionpresentation_set.filter(document=doc).first()
    if affected_presentations:
        if affected_presentations.order == oldIndex:
            affected_presentations.delete()
            session.sessionpresentation_set.filter(document__type_id='slides', order__gt=oldIndex).update(order=F('order')-1)    
            DocEvent.objects.create(type="added_comment", doc=doc, rev=doc.rev, by=request.user.person, desc="Removed from session: %s" % session)
            return HttpResponse(json.dumps({'success':True}), content_type='application/json')
        else:
            return HttpResponse(json.dumps({ 'success' : False, 'error' : 'Name does not match index' }),content_type='application/json')
    else:
        return HttpResponse(json.dumps({ 'success' : False, 'error' : 'SessionPresentation not found' }),content_type='application/json')


def ajax_reorder_slides_in_session(request, session_id, num):
    session = get_object_or_404(Session,pk=session_id)

    if not session.can_manage_materials(request.user):
        return HttpResponseForbidden("You don't have permission to upload slides for this session.")
    if session.is_material_submission_cutoff() and not has_role(request.user, "Secretariat"):
        return HttpResponseForbidden("The materials cutoff for this session has passed. Contact the secretariat for further action.")

    if request.method != 'POST' or not request.POST:
        return HttpResponse(json.dumps({ 'success' : False, 'error' : 'No data submitted or not POST' }),content_type='application/json')  

    num_slides_in_session = session.sessionpresentation_set.filter(document__type_id='slides').count()
    oldIndex_str = request.POST.get('oldIndex', None)
    try:
        oldIndex = int(oldIndex_str)
    except (ValueError, TypeError):
        return HttpResponse(json.dumps({ 'success' : False, 'error' : 'Supplied index is not valid' }),content_type='application/json')
    if oldIndex < 1 or oldIndex > num_slides_in_session :
        return HttpResponse(json.dumps({ 'success' : False, 'error' : 'Supplied index is not valid' }),content_type='application/json')

    newIndex_str = request.POST.get('newIndex', None)
    try:
        newIndex = int(newIndex_str)
    except (ValueError, TypeError):
        return HttpResponse(json.dumps({ 'success' : False, 'error' : 'Supplied index is not valid' }),content_type='application/json')
    if newIndex < 1 or newIndex > num_slides_in_session :
        return HttpResponse(json.dumps({ 'success' : False, 'error' : 'Supplied index is not valid' }),content_type='application/json')

    if newIndex == oldIndex:
        return HttpResponse(json.dumps({ 'success' : False, 'error' : 'Supplied index is not valid' }),content_type='application/json')

    condition_slide_order(session)
    sp = session.sessionpresentation_set.get(order=oldIndex)
    if oldIndex < newIndex:
        session.sessionpresentation_set.filter(order__gt=oldIndex, order__lte=newIndex).update(order=F('order')-1)
    else:
        session.sessionpresentation_set.filter(order__gte=newIndex, order__lt=oldIndex).update(order=F('order')+1)
    sp.order = newIndex
    sp.save()

    return HttpResponse(json.dumps({'success':True}), content_type='application/json')


@role_required('Secretariat')
def make_schedule_official(request, num, owner, name):

    meeting  = get_meeting(num)
    person   = get_person_by_email(owner)
    schedule = get_schedule_by_name(meeting, person, name)

    if schedule is None:
        raise Http404

    if request.method == 'POST':
        if not (schedule.public and schedule.visible):
            schedule.public = True
            schedule.visible = True
            schedule.save()
        meeting.schedule = schedule
        meeting.save()
        return HttpResponseRedirect(reverse('ietf.meeting.views.list_schedules',kwargs={'num':num}))

    if not schedule.public:
        messages.warning(request,"This schedule will be made public as it is made official.")

    if not schedule.visible:
        messages.warning(request,"This schedule will be made visible as it is made official.")

    return render(request, "meeting/make_schedule_official.html",
                  { 'schedule' : schedule,
                    'meeting' : meeting,
                  }
                 )
    

@role_required('Secretariat','Area Director')
def delete_schedule(request, num, owner, name):

    meeting  = get_meeting(num)
    person   = get_person_by_email(owner)
    schedule = get_schedule_by_name(meeting, person, name)

    if schedule.name=='Empty-Schedule':
        return HttpResponseForbidden('You may not delete the default empty schedule')

    if schedule == meeting.schedule:
        return HttpResponseForbidden('You may not delete the official schedule for %s'%meeting)

    if not ( has_role(request.user, 'Secretariat') or person.user == request.user ):
        return HttpResponseForbidden("You may not delete other user's schedules")

    if request.method == 'POST':
        schedule.delete()
        return HttpResponseRedirect(reverse('ietf.meeting.views.list_schedules',kwargs={'num':num}))

    return render(request, "meeting/delete_schedule.html",
                  { 'schedule' : schedule,
                    'meeting' : meeting,
                  }
                 )
  
# -------------------------------------------------
# Interim Views
# -------------------------------------------------


def ajax_get_utc(request):
    '''Ajax view that takes arguments time, timezone, date and returns UTC data'''
    time = request.GET.get('time')
    timezone = request.GET.get('timezone')
    date = request.GET.get('date')
    time_re = re.compile(r'^\d{2}:\d{2}$')
    # validate input
    if not time_re.match(time) or not date:
        return HttpResponse(json.dumps({'error': True}),
                            content_type='application/json')
    hour, minute = time.split(':')
    if not (int(hour) <= 23 and int(minute) <= 59):
        return HttpResponse(json.dumps({'error': True}),
                            content_type='application/json')
    year, month, day = date.split('-')
    dt = datetime.datetime(int(year), int(month), int(day), int(hour), int(minute))
    tz = pytz.timezone(timezone)
    aware_dt = tz.localize(dt, is_dst=None)
    utc_dt = aware_dt.astimezone(pytz.utc)
    utc = utc_dt.strftime('%H:%M')
    # calculate utc day offset
    naive_utc_dt = utc_dt.replace(tzinfo=None)
    utc_day_offset = (naive_utc_dt.date() - dt.date()).days
    html = "<span>{utc} UTC</span>".format(utc=utc)
    if utc_day_offset != 0:
        html = html + "<span class='day-offset'> {0:+d} Day</span>".format(utc_day_offset)
    context_data = {'timezone': timezone, 
                    'time': time, 
                    'utc': utc, 
                    'utc_day_offset': utc_day_offset,
                    'html': html}
    return HttpResponse(json.dumps(context_data),
                        content_type='application/json')


@role_required('Secretariat',)
def interim_announce(request):
    '''View which shows interim meeting requests awaiting announcement'''
    meetings, _ = data_for_meetings_overview(Meeting.objects.filter(type='interim').order_by('date'), interim_status='scheda')
    menu_entries = get_interim_menu_entries(request)
    selected_menu_entry = 'announce'

    return render(request, "meeting/interim_announce.html", {
        'menu_entries': menu_entries,
        'selected_menu_entry': selected_menu_entry,
        'meetings': meetings})


@role_required('Secretariat',)
def interim_send_announcement(request, number):
    '''View for sending the announcement of a new interim meeting'''
    meeting = get_object_or_404(Meeting, number=number)
    group = meeting.session_set.first().group

    if request.method == 'POST':
        form = InterimAnnounceForm(request.POST,
                                   initial=get_announcement_initial(meeting))
        if form.is_valid():
            message = form.save(user=request.user)
            message.related_groups.add(group)
            for session in meeting.session_set.all():
                SchedulingEvent.objects.create(
                    session=session,
                    status=SessionStatusName.objects.get(slug='sched'),
                    by=request.user.person,
                )
            send_mail_message(request, message)
            messages.success(request, 'Interim meeting announcement sent')
            return redirect(interim_announce)

    form = InterimAnnounceForm(initial=get_announcement_initial(meeting))

    return render(request, "meeting/interim_send_announcement.html", {
        'meeting': meeting,
        'form': form})


@role_required('Secretariat',)
def interim_skip_announcement(request, number):
    '''View to change status of interim meeting to Scheduled without
    first announcing.  Only applicable to IRTF groups.
    '''
    meeting = get_object_or_404(Meeting, number=number)

    if request.method == 'POST':
        for session in meeting.session_set.all():
            SchedulingEvent.objects.create(
                session=session,
                status=SessionStatusName.objects.get(slug='sched'),
                by=request.user.person,
            )
        messages.success(request, 'Interim meeting scheduled.  No announcement sent.')
        return redirect(interim_announce)

    return render(request, "meeting/interim_skip_announce.html", {
        'meeting': meeting})


@role_required('Area Director', 'Secretariat', 'IRTF Chair', 'WG Chair', 'RG Chair')
def interim_pending(request):
    '''View which shows interim meeting requests pending approval'''
    meetings, group_parents = data_for_meetings_overview(Meeting.objects.filter(type='interim').order_by('date'), interim_status='apprw')

    menu_entries = get_interim_menu_entries(request)
    selected_menu_entry = 'pending'

    meetings = [m for m in meetings if can_view_interim_request(m, request.user)]
    for meeting in meetings:
        if can_approve_interim_request(meeting, request.user):
            meeting.can_approve = True

    return render(request, "meeting/interim_pending.html", {
        'menu_entries': menu_entries,
        'selected_menu_entry': selected_menu_entry,
        'meetings': meetings})


@role_required('Area Director', 'Secretariat', 'IRTF Chair', 'WG Chair', 'RG Chair')
def interim_request(request):
    '''View for requesting an interim meeting'''
    SessionFormset = inlineformset_factory(
        Meeting,
        Session,
        form=InterimSessionModelForm,
        formset=InterimSessionInlineFormSet,
        can_delete=False, extra=2)

    if request.method == 'POST':
        form = InterimMeetingModelForm(request, data=request.POST)
        formset = SessionFormset(instance=Meeting(), data=request.POST)
        if form.is_valid() and formset.is_valid():
            group = form.cleaned_data.get('group')
            is_approved = form.cleaned_data.get('approved', False)
            is_virtual = form.is_virtual()
            meeting_type = form.cleaned_data.get('meeting_type')

            # pre create meeting
            if meeting_type in ('single', 'multi-day'):
                meeting = form.save(date=get_earliest_session_date(formset))

                # need to use curry here to pass custom variable to form init
                SessionFormset.form.__init__ = curry(
                    InterimSessionModelForm.__init__,
                    user=request.user,
                    group=group,
                    is_approved_or_virtual=(is_approved or is_virtual))
                formset = SessionFormset(instance=meeting, data=request.POST)
                formset.is_valid()
                formset.save()
                sessions_post_save(request, formset)

                if not (is_approved or is_virtual):
                    send_interim_approval_request(meetings=[meeting])
                elif not has_role(request.user, 'Secretariat'):
                    send_interim_announcement_request(meeting=meeting)

            # series require special handling, each session gets it's own
            # meeting object we won't see this on edit because series are
            # subsequently dealt with individually
            elif meeting_type == 'series':
                series = []
                SessionFormset.form.__init__ = curry(
                    InterimSessionModelForm.__init__,
                    user=request.user,
                    group=group,
                    is_approved_or_virtual=(is_approved or is_virtual))
                formset = SessionFormset(instance=Meeting(), data=request.POST)
                formset.is_valid()  # re-validate
                for session_form in formset.forms:
                    if not session_form.has_changed():
                        continue
                    # create meeting
                    form = InterimMeetingModelForm(request, data=request.POST)
                    form.is_valid()
                    meeting = form.save(date=session_form.cleaned_data['date'])
                    # create save session
                    session = session_form.save(commit=False)
                    session.meeting = meeting
                    session.save()
                    series.append(meeting)
                    sessions_post_save(request, [session_form])

                if not (is_approved or is_virtual):
                    send_interim_approval_request(meetings=series)
                elif not has_role(request.user, 'Secretariat'):
                    send_interim_announcement_request(meeting=meeting)

            messages.success(request, 'Interim meeting request submitted')
            return redirect(upcoming)

    else:
        initial = {'meeting_type': 'single', 'group': request.GET.get('group', '')}
        form = InterimMeetingModelForm(request=request, 
                                       initial=initial)
        formset = SessionFormset()

    return render(request, "meeting/interim_request.html", {
        "form": form,
        "formset": formset})


@role_required('Area Director', 'Secretariat', 'IRTF Chair', 'WG Chair', 'RG Chair')
def interim_request_cancel(request, number):
    '''View for cancelling an interim meeting request'''
    meeting = get_object_or_404(Meeting, number=number)
    first_session = meeting.session_set.first()
    session_status = current_session_status(first_session)
    group = first_session.group
    if not can_view_interim_request(meeting, request.user):
        return HttpResponseForbidden("You do not have permissions to cancel this meeting request")

    if request.method == 'POST':
        form = InterimCancelForm(request.POST)
        if form.is_valid():
            if 'comments' in form.changed_data:
                meeting.session_set.update(agenda_note=form.cleaned_data.get('comments'))

            was_scheduled = session_status.slug == 'sched'

            result_status = SessionStatusName.objects.get(slug='canceled' if was_scheduled else 'canceledpa')
            for session in meeting.session_set.all():
                SchedulingEvent.objects.create(
                    session=first_session,
                    status=result_status,
                    by=request.user.person,
                )

            if was_scheduled:
                send_interim_cancellation_notice(meeting)

            messages.success(request, 'Interim meeting cancelled')
            return redirect(upcoming)
    else:
        form = InterimCancelForm(initial={'group': group.acronym, 'date': meeting.date})

    return render(request, "meeting/interim_request_cancel.html", {
        "form": form,
        "meeting": meeting,
        "session_status": session_status,
    })


@role_required('Area Director', 'Secretariat', 'IRTF Chair', 'WG Chair', 'RG Chair')
def interim_request_details(request, number):
    '''View details of an interim meeting reqeust'''
    meeting = get_object_or_404(Meeting, number=number)
    sessions = meeting.session_set.all()
    can_edit = can_edit_interim_request(meeting, request.user)
    can_approve = can_approve_interim_request(meeting, request.user)

    if request.method == 'POST':
        if request.POST.get('approve') and can_approve_interim_request(meeting, request.user):
            for session in meeting.session_set.all():
                SchedulingEvent.objects.create(
                    session=session,
                    status=SessionStatusName.objects.get(slug='scheda'),
                    by=request.user.person,
                )
            messages.success(request, 'Interim meeting approved')
            if has_role(request.user, 'Secretariat'):
                return redirect(interim_send_announcement, number=number)
            else:
                send_interim_announcement_request(meeting)
                return redirect(interim_pending)
        if request.POST.get('disapprove') and can_approve_interim_request(meeting, request.user):
            for session in meeting.session_set.all():
                SchedulingEvent.objects.create(
                    session=session,
                    status=SessionStatusName.objects.get(slug='disappr'),
                    by=request.user.person,
                )
            messages.success(request, 'Interim meeting disapproved')
            return redirect(interim_pending)

    first_session = sessions.first()

    return render(request, "meeting/interim_request_details.html", {
        "meeting": meeting,
        "sessions": sessions,
        "group": first_session.group,
        "requester": session_requested_by(first_session),
        "session_status": current_session_status(first_session),
        "can_edit": can_edit,
        "can_approve": can_approve})


@role_required('Area Director', 'Secretariat', 'IRTF Chair', 'WG Chair', 'RG Chair')
def interim_request_edit(request, number):
    '''Edit details of an interim meeting reqeust'''
    meeting = get_object_or_404(Meeting, number=number)
    if not can_edit_interim_request(meeting, request.user):
        return HttpResponseForbidden("You do not have permissions to edit this meeting request")

    SessionFormset = inlineformset_factory(
        Meeting,
        Session,
        form=InterimSessionModelForm,
        can_delete=False,
        extra=1)

    if request.method == 'POST':
        form = InterimMeetingModelForm(request=request, instance=meeting,
                                       data=request.POST)
        group = Group.objects.get(pk=form.data['group'])
        is_approved = is_interim_meeting_approved(meeting)

        SessionFormset.form.__init__ = curry(
            InterimSessionModelForm.__init__,
            user=request.user,
            group=group,
            is_approved_or_virtual=is_approved)

        formset = SessionFormset(instance=meeting, data=request.POST)

        if form.is_valid() and formset.is_valid():
            meeting = form.save(date=get_earliest_session_date(formset))
            formset.save()
            sessions_post_save(request, formset)

            message = 'Interim meeting request saved'
            meeting_is_scheduled = add_event_info_to_session_qs(meeting.session_set).filter(current_status='sched').exists()
            if (form.has_changed() or formset.has_changed()) and meeting_is_scheduled:
                send_interim_change_notice(request, meeting)
                message = message + ' and change announcement sent'
            messages.success(request, message)
            return redirect(interim_request_details, number=number)

    else:
        form = InterimMeetingModelForm(request=request, instance=meeting)
        formset = SessionFormset(instance=meeting)

    return render(request, "meeting/interim_request_edit.html", {
        "meeting": meeting,
        "form": form,
        "formset": formset})

@cache_page(60*60)
def past(request):
    '''List of past meetings'''
    today = datetime.datetime.today()

    meetings, group_parents = data_for_meetings_overview(Meeting.objects.filter(date__lte=today).order_by('-date'))

    return render(request, 'meeting/past.html', {
                  'meetings': meetings,
                  'group_parents': group_parents})

def upcoming(request):
    '''List of upcoming meetings'''
    today = datetime.datetime.today()

    meetings, group_parents = data_for_meetings_overview(Meeting.objects.filter(date__gte=today).order_by('date'))

    # add menu entries
    menu_entries = get_interim_menu_entries(request)
    selected_menu_entry = 'upcoming'

    # add menu actions
    actions = []
    if can_request_interim_meeting(request.user):
        actions.append(('Request new interim meeting',
                        reverse('ietf.meeting.views.interim_request')))
    actions.append(('Download as .ics',
                    reverse('ietf.meeting.views.upcoming_ical')))

    return render(request, 'meeting/upcoming.html', {
                  'meetings': meetings,
                  'menu_actions': actions,
                  'menu_entries': menu_entries,
                  'selected_menu_entry': selected_menu_entry,
                  'group_parents': group_parents})


def upcoming_ical(request):
    '''Return Upcoming meetings in iCalendar file'''
    filters = request.GET.getlist('filters')
    today = datetime.datetime.today()

    meetings, _ = data_for_meetings_overview(Meeting.objects.filter(date__gte=today).order_by('date'))

    assignments = list(SchedTimeSessAssignment.objects.filter(
        schedule__meeting__schedule=F('schedule'),
        session__in=[s.pk for m in meetings for s in m.sessions]
    ).order_by(
        'schedule__meeting__date', 'session__type', 'timeslot__time'
    ).select_related(
        'session__group', 'session__group__parent', 'timeslot', 'schedule', 'schedule__meeting'
    ).distinct())

    # apply filters
    if filters:
        assignments = [a for a in assignments if
                       a.session.group and (
                           a.session.group.acronym in filters or (
                               a.session.group.parent and a.session.group.parent.acronym in filters
                           )
                       ) ]

    # we already collected sessions with current_status, so reuse those
    sessions = {s.pk: s for m in meetings for s in m.sessions}
    for a in assignments:
        if a.session_id is not None:
            a.session = sessions.get(a.session_id) or a.session
            a.session.ical_status = ical_session_status(a.session.current_status)

    # gather vtimezones
    vtimezones = set()
    for meeting in meetings:
        if meeting.vtimezone():
            vtimezones.add(meeting.vtimezone())
    vtimezones = ''.join(vtimezones)

    # icalendar response file should have '\r\n' line endings per RFC5545
    response = render_to_string('meeting/upcoming.ics', {
        'vtimezones': vtimezones,
        'assignments': assignments})
    response = re.sub("\r(?!\n)|(?<!\r)\n", "\r\n", response)

    response = HttpResponse(response, content_type='text/calendar')
    response['Content-Disposition'] = 'attachment; filename="upcoming.ics"'
    return response
    

def floor_plan(request, num=None, floor=None, ):
    meeting = get_meeting(num)
    schedule = meeting.schedule
    floors = FloorPlan.objects.filter(meeting=meeting).order_by('order')
    if floor:
        floors = [ f for f in floors if xslugify(f.name) == floor ]
    return render(request, 'meeting/floor-plan.html', {
            "schedule": schedule,
            "number": num,
            "floors": floors,
        })

def proceedings(request, num=None):

    meeting = get_meeting(num)

    if (meeting.number.isdigit() and int(meeting.number) <= 64) or not meeting.schedule or not meeting.schedule.assignments.exists():
            return HttpResponseRedirect( 'https://www.ietf.org/proceedings/%s' % num )

    begin_date = meeting.get_submission_start_date()
    cut_off_date = meeting.get_submission_cut_off_date()
    cor_cut_off_date = meeting.get_submission_correction_date()
    now = datetime.date.today()

    schedule = get_schedule(meeting, None)
    sessions  = add_event_info_to_session_qs(
        Session.objects.filter(meeting__number=meeting.number)
    ).filter(
        Q(timeslotassignments__schedule=schedule) | Q(current_status='notmeet')
    ).select_related().order_by('-current_status')
    plenaries = sessions.filter(name__icontains='plenary').exclude(current_status='notmeet')
    ietf      = sessions.filter(group__parent__type__slug = 'area').exclude(group__acronym='edu')
    irtf      = sessions.filter(group__parent__acronym = 'irtf')
    training  = sessions.filter(group__acronym__in=['edu','iaoc'], type_id__in=['regular', 'other', ]).exclude(current_status='notmeet')
    iab       = sessions.filter(group__parent__acronym = 'iab').exclude(current_status='notmeet')

    cache_version = Document.objects.filter(session__meeting__number=meeting.number).aggregate(Max('time'))["time__max"]

    ietf_areas = []
    for area, sessions in itertools.groupby(sorted(ietf, key=lambda s: (s.group.parent.acronym, s.group.acronym)), key=lambda s: s.group.parent):
        sessions = list(sessions)
        meeting_groups = set(s.group_id for s in sessions if s.current_status != 'notmeet')
        meeting_sessions = []
        not_meeting_sessions = []
        for s in sessions:
            if s.current_status == 'notmeet' and s.group_id not in meeting_groups:
                not_meeting_sessions.append(s)
            else:
                meeting_sessions.append(s)
        ietf_areas.append((area, meeting_sessions, not_meeting_sessions))

    return render(request, "meeting/proceedings.html", {
        'meeting': meeting,
        'plenaries': plenaries, 'ietf': ietf, 'training': training, 'irtf': irtf, 'iab': iab,
        'ietf_areas': ietf_areas,
        'cut_off_date': cut_off_date,
        'cor_cut_off_date': cor_cut_off_date,
        'submission_started': now > begin_date,
        'cache_version': cache_version,
    })

@role_required('Secretariat')
def finalize_proceedings(request, num=None):

    meeting = get_meeting(num)

    if (meeting.number.isdigit() and int(meeting.number) <= 64) or not meeting.schedule or not meeting.schedule.assignments.exists() or meeting.proceedings_final:
        raise Http404

    if request.method=='POST':
        finalize(meeting)
        return HttpResponseRedirect(reverse('ietf.meeting.views.proceedings',kwargs={'num':meeting.number}))
    
    return render(request, "meeting/finalize.html", {'meeting':meeting,})

def proceedings_acknowledgements(request, num=None):
    '''Display Acknowledgements for meeting'''
    if not (num and num.isdigit()):
        raise Http404
    meeting = get_meeting(num)
    if int(meeting.number) < settings.NEW_PROCEEDINGS_START:
        return HttpResponseRedirect( 'https://www.ietf.org/proceedings/%s/acknowledgement.html' % num )
    return render(request, "meeting/proceedings_acknowledgements.html", {
        'meeting': meeting,
    })

def proceedings_attendees(request, num=None):
    '''Display list of meeting attendees'''
    if not (num and num.isdigit()):
        raise Http404
    meeting = get_meeting(num)
    if int(meeting.number) < settings.NEW_PROCEEDINGS_START:
        return HttpResponseRedirect( 'https://www.ietf.org/proceedings/%s/attendees.html' % num )
    overview_template = '/meeting/proceedings/%s/attendees.html' % meeting.number
    try:
        template = render_to_string(overview_template, {})
    except TemplateDoesNotExist:
        raise Http404
    return render(request, "meeting/proceedings_attendees.html", {
        'meeting': meeting,
        'template': template,
    })

def proceedings_overview(request, num=None):
    '''Display Overview for given meeting'''
    if not (num and num.isdigit()):
        raise Http404
    meeting = get_meeting(num)
    if int(meeting.number) < settings.NEW_PROCEEDINGS_START:
        return HttpResponseRedirect( 'https://www.ietf.org/proceedings/%s/overview.html' % num )
    overview_template = '/meeting/proceedings/%s/overview.rst' % meeting.number
    try:
        template = render_to_string(overview_template, {})
    except TemplateDoesNotExist:
        raise Http404
    return render(request, "meeting/proceedings_overview.html", {
        'meeting': meeting,
        'template': template,
    })

@cache_page( 60 * 60 )
def proceedings_progress_report(request, num=None):
    '''Display Progress Report (stats since last meeting)'''
    if not (num and num.isdigit()):
        raise Http404
    meeting = get_meeting(num)
    if int(meeting.number) < settings.NEW_PROCEEDINGS_START:
        return HttpResponseRedirect( 'https://www.ietf.org/proceedings/%s/progress-report.html' % num )
    sdate = meeting.previous_meeting().date
    edate = meeting.date
    context = get_progress_stats(sdate,edate)
    context['meeting'] = meeting
    return render(request, "meeting/proceedings_progress_report.html", context)
    
class OldUploadRedirect(RedirectView):
    def get_redirect_url(self, **kwargs):
        return reverse_lazy('ietf.meeting.views.session_details',kwargs=self.kwargs)

@csrf_exempt
def api_import_recordings(request, number):
    '''REST API to check for recording files and import'''
    if request.method == 'POST':
        meeting = get_meeting(number)
        import_audio_files(meeting)
        return HttpResponse(status=201)
    else:
        return HttpResponse(status=405)

@require_api_key
@role_required('Recording Manager')
@csrf_exempt
def api_set_session_video_url(request):
    def err(code, text):
        return HttpResponse(text, status=code, content_type='text/plain')
    if request.method == 'POST':
        # parameters:
        #   apikey: the poster's personal API key
        #   meeting: '101', or 'interim-2018-quic-02'
        #   group: 'quic' or 'plenary'
        #   item: '1', '2', '3' (the group's first, second, third etc.
        #                           session during the week)
        #   url: The recording url (on YouTube, or whatever)
        user = request.user.person
        for item in ['meeting', 'group', 'item', 'url',]:
            value = request.POST.get(item)
            if not value:
                return err(400, "Missing %s parameter" % item)
        number = request.POST.get('meeting')
        sessions = Session.objects.filter(meeting__number=number)
        if not sessions.exists():
            return err(400, "No sessions found for meeting '%s'" % (number, ))
        acronym = request.POST.get('group')
        sessions = sessions.filter(group__acronym=acronym)
        if not sessions.exists():
            return err(400, "No sessions found in meeting '%s' for group '%s'" % (number, acronym))
        session_times = [ (s.official_timeslotassignment().timeslot.time, s) for s in sessions if s.official_timeslotassignment() ]
        session_times.sort()
        item = request.POST.get('item')
        if not item.isdigit():
            return err(400, "Expected a numeric value for 'item', found '%s'" % (item, ))
        n = int(item)-1              # change 1-based to 0-based
        try:
            time, session = session_times[n]
        except IndexError:
            return err(400, "No item '%s' found in list of sessions for group" % (item, ))
        url = request.POST.get('url')
        try:
            URLValidator()(url)
        except ValidationError:
            return err(400, "Invalid url value: '%s'" % (url, ))
        recordings = [ (r.name, r.title, r) for r in session.recordings() if 'video' in r.title.lower() ]
        if recordings:
            r = recordings[-1][-1]
            if r.external_url != url:
                e = DocEvent.objects.create(doc=r, rev=r.rev, type="added_comment", by=request.user.person,
                    desc="External url changed from %s to %s" % (r.external_url, url))
                r.external_url = url
                r.save_with_history([e])
            else:
                return err(400, "URL is the same")
        else:
            time = session.official_timeslotassignment().timeslot.time
            title = 'Video recording for %s on %s at %s' % (acronym, time.date(), time.time())
            create_recording(session, url, title=title, user=user)
    else:
        return err(405, "Method not allowed")

    return HttpResponse("Done", status=200, content_type='text/plain')


def important_dates(request, num=None):
    assert num is None or num.isdigit()
    preview_roles = ['Area Director', 'Secretariat', 'IETF Chair', 'IAD', ]

    meeting = get_ietf_meeting(num)
    if not meeting:
        raise Http404
    base_num = int(meeting.number)

    user = request.user
    today = datetime.date.today()
    meetings = []
    if meeting.show_important_dates or meeting.date < today:
        meetings.append(meeting)
    for i in range(1,3):
        future_meeting = get_ietf_meeting(base_num+i)
        if future_meeting and ( future_meeting.show_important_dates
            or (user and user.is_authenticated and has_role(user, preview_roles))):
            meetings.append(future_meeting)

    context={'meetings':meetings}
    return render(request, 'meeting/important-dates.html', context)

TimeSlotTypeForm = modelform_factory(TimeSlot, fields=('type',))

@role_required('Secretariat')
def edit_timeslot_type(request, num, slot_id):
    timeslot = get_object_or_404(TimeSlot,id=slot_id)
    meeting = get_object_or_404(Meeting,number=num)
    if timeslot.meeting!=meeting:
        raise Http404()
    if request.method=='POST':
        form = TimeSlotTypeForm(instance=timeslot,data=request.POST)
        if form.is_valid():
            form.save()
            return HttpResponseRedirect(reverse('ietf.meeting.views.edit_timeslots',kwargs={'num':num}))

    else:
        form = TimeSlotTypeForm(instance=timeslot)
        
    sessions = timeslot.sessions.filter(timeslotassignments__schedule=meeting.schedule)

    return render(request, 'meeting/edit_timeslot_type.html', {'timeslot':timeslot,'form':form,'sessions':sessions})


@role_required('Secretariat')
def request_minutes(request, num=None):
    meeting = get_ietf_meeting(num)
    if request.method=='POST':
        form = RequestMinutesForm(data=request.POST)
        if form.is_valid():
            send_mail_text(request,
                           to=form.cleaned_data.get('to'),
                           frm=request.user.person.email_address(),
                           subject=form.cleaned_data.get('subject'),
                           txt=form.cleaned_data.get('body'),
                           cc=form.cleaned_data.get('cc'),
                          )
            return HttpResponseRedirect(reverse('ietf.meeting.views.materials',kwargs={'num':num}))
    else:
        needs_minutes = set()
        session_qs = add_event_info_to_session_qs(
            Session.objects.filter(
                timeslotassignments__schedule__meeting=meeting,
                timeslotassignments__schedule__meeting__schedule=F('timeslotassignments__schedule'),
                group__type__in=['wg','rg','ag'],
            )
        ).filter(~Q(current_status='canceled')).select_related('group', 'group__parent')
        for session in session_qs:
            if not session.all_meeting_minutes():
                group = session.group
                if group.parent and group.parent.type_id in ('area','irtf'):
                    needs_minutes.add(group)
        needs_minutes = list(needs_minutes)
        needs_minutes.sort(key=lambda g: ('zzz' if g.parent.acronym == 'irtf' else g.parent.acronym)+":"+g.acronym)
        body_context = {'meeting':meeting, 
                        'needs_minutes':needs_minutes,
                        'settings':settings,
                       }
        body = render_to_string('meeting/request_minutes.txt', body_context)
        initial = {'to': 'wgchairs@ietf.org',
                   'cc': 'irsg@irtf.org',
                   'subject': 'Request for IETF WG and Bof Session Minutes',
                   'body': body,
                  }
        form = RequestMinutesForm(initial=initial)
    context = {'meeting':meeting, 'form': form}
    return render(request, 'meeting/request_minutes.html', context)

class ApproveSlidesForm(forms.Form):
    title = forms.CharField(max_length=255)
    apply_to_all = forms.BooleanField(label='Apply to all group sessions at this meeting',initial=False,required=False)

    def __init__(self, show_apply_to_all_checkbox, *args, **kwargs):
        super(ApproveSlidesForm, self).__init__(*args, **kwargs )
        if not show_apply_to_all_checkbox:
            self.fields.pop('apply_to_all')
            
@login_required
def approve_proposed_slides(request, slidesubmission_id, num):
    submission = get_object_or_404(SlideSubmission,pk=slidesubmission_id)
    if not submission.session.can_manage_materials(request.user):
        return HttpResponseForbidden("You don't have permission to manage slides for this session.")
    if submission.session.is_material_submission_cutoff() and not has_role(request.user, "Secretariat"):
        return HttpResponseForbidden("The materials cutoff for this session has passed. Contact the secretariat for further action.")   
    
    session_number = None
    sessions = get_sessions(submission.session.meeting.number,submission.session.group.acronym)
    show_apply_to_all_checkbox = len(sessions) > 1 if submission.session.type_id == 'regular' else False
    if len(sessions) > 1:
       session_number = 1 + sessions.index(submission.session)
    name, _ = os.path.splitext(submission.filename)
    name = name[:name.rfind('-ss')]
    existing_doc = Document.objects.filter(name=name).first()
    if request.method == 'POST':
        form = ApproveSlidesForm(show_apply_to_all_checkbox, request.POST)
        if form.is_valid():
            apply_to_all = submission.session.type_id == 'regular'
            if show_apply_to_all_checkbox:
                apply_to_all = form.cleaned_data['apply_to_all']
            if request.POST.get('approve'):
                title = form.cleaned_data['title']
                if existing_doc:
                   doc = Document.objects.get(name=name)
                   doc.rev = '%02d' % (int(doc.rev)+1)
                   doc.title = form.cleaned_data['title']
                else:
                    doc = Document.objects.create(
                              name = name,
                              type_id = 'slides',
                              title = title,
                              group = submission.session.group,
                              rev = '00',
                          )
                    DocAlias.objects.create(name=doc.name).docs.add(doc)
                doc.states.add(State.objects.get(type_id='slides',slug='active'))
                doc.states.add(State.objects.get(type_id='reuse_policy',slug='single'))
                if submission.session.sessionpresentation_set.filter(document=doc).exists():
                    sp = submission.session.sessionpresentation_set.get(document=doc)
                    sp.rev = doc.rev
                    sp.save()
                else:
                    max_order = submission.session.sessionpresentation_set.filter(document__type='slides').aggregate(Max('order'))['order__max'] or 0
                    submission.session.sessionpresentation_set.create(document=doc,rev=doc.rev,order=max_order+1)
                if apply_to_all:
                    for other_session in sessions:
                        if other_session != submission.session and not other_session.sessionpresentation_set.filter(document=doc).exists():
                            max_order = other_session.sessionpresentation_set.filter(document__type='slides').aggregate(Max('order'))['order__max'] or 0
                            other_session.sessionpresentation_set.create(document=doc,rev=doc.rev,order=max_order+1)
                sub_name, sub_ext = os.path.splitext(submission.filename)
                target_filename = '%s-%s%s' % (sub_name[:sub_name.rfind('-ss')],doc.rev,sub_ext)
                doc.uploaded_filename = target_filename
                e = NewRevisionDocEvent.objects.create(doc=doc,by=submission.submitter,type='new_revision',desc='New revision available: %s'%doc.rev,rev=doc.rev)
                doc.save_with_history([e])
                path = os.path.join(submission.session.meeting.get_materials_path(),'slides')
                if not os.path.exists(path):
                    os.makedirs(path)
                os.rename(submission.staged_filepath(), os.path.join(path, target_filename))
                post_process(doc)
                acronym = submission.session.group.acronym
                submission.delete()
                return redirect('ietf.meeting.views.session_details',num=num,acronym=acronym)
            elif request.POST.get('disapprove'):
                os.unlink(submission.staged_filepath())
                acronym = submission.session.group.acronym
                submission.delete()
                return redirect('ietf.meeting.views.session_details',num=num,acronym=acronym)
            else:
                pass
    else:
        initial = {
            'title': submission.title,
            'apply_to_all' : submission.apply_to_all,
        }
        form = ApproveSlidesForm(show_apply_to_all_checkbox, initial=initial )

    return render(request, "meeting/approve_proposed_slides.html", 
                  {'submission': submission,
                   'session_number': session_number,
                   'existing_doc' : existing_doc,
                   'form': form,
                  })<|MERGE_RESOLUTION|>--- conflicted
+++ resolved
@@ -35,11 +35,7 @@
 from django.core.exceptions import ValidationError
 from django.core.validators import URLValidator
 from django.urls import reverse,reverse_lazy
-<<<<<<< HEAD
 from django.db.models import F, Min, Max, Prefetch, Q
-=======
-from django.db.models import Min, Max, Q, F
->>>>>>> db232ff7
 from django.forms.models import modelform_factory, inlineformset_factory
 from django.template import TemplateDoesNotExist
 from django.template.loader import render_to_string
@@ -53,12 +49,8 @@
 from ietf.doc.fields import SearchableDocumentsField
 from ietf.doc.models import Document, State, DocEvent, NewRevisionDocEvent, DocAlias
 from ietf.group.models import Group
-<<<<<<< HEAD
 from ietf.group.utils import can_manage_session_materials
-=======
-from ietf.group.utils import can_manage_materials
 from ietf.person.models import Person
->>>>>>> db232ff7
 from ietf.ietfauth.utils import role_required, has_role
 from ietf.mailtrigger.utils import gather_address_lists
 from ietf.meeting.models import Meeting, Session, Schedule, FloorPlan, SessionPresentation, TimeSlot, SlideSubmission, SessionStatusName, SchedulingEvent, SchedTimeSessAssignment
@@ -77,26 +69,17 @@
 from ietf.meeting.helpers import send_interim_cancellation_notice
 from ietf.meeting.helpers import send_interim_approval_request
 from ietf.meeting.helpers import send_interim_announcement_request
-<<<<<<< HEAD
-from ietf.meeting.utils import finalize, sort_accept_tuple, condition_slide_order
-=======
-from ietf.meeting.utils import finalize
-from ietf.meeting.utils import sort_accept_tuple
-from ietf.meeting.utils import add_event_info_to_session_qs
-from ietf.meeting.utils import session_time_for_sorting
-from ietf.meeting.utils import session_requested_by
-from ietf.meeting.utils import current_session_status
-from ietf.meeting.utils import data_for_meetings_overview
->>>>>>> db232ff7
-from ietf.message.utils import infer_message
+from ietf.meeting.utils import ( add_event_info_to_session_qs, condition_slide_order,
+    current_session_status, data_for_meetings_overview, finalize, infer_message,
+    session_requested_by, session_time_for_sorting, sort_accept_tuple, )
 from ietf.secr.proceedings.utils import handle_upload_file
-from ietf.secr.proceedings.proc_utils import (get_progress_stats, post_process, import_audio_files,
-    create_recording)
+from ietf.secr.proceedings.proc_utils import (get_progress_stats, post_process,
+    import_audio_files, create_recording)
 from ietf.utils.decorators import require_api_key
 from ietf.utils.log import assertion
 from ietf.utils.mail import send_mail_message, send_mail_text
+from ietf.utils.pdf import pdf_pages
 from ietf.utils.pipe import pipe
-from ietf.utils.pdf import pdf_pages
 from ietf.utils.text import xslugify
 from ietf.utils.validators import get_mime_type
 
@@ -1167,15 +1150,9 @@
             qs = [p for p in qs if p.document.get_state_slug(p.document.type_id)!='deleted']
             session.type_counter.update([p.document.type.slug for p in qs])
 
-<<<<<<< HEAD
-    # we somewhat arbitrarily use the group of the last session wet get from
+    # we somewhat arbitrarily use the group of the last session we get from
     # get_sessions() above when checking can_manage_session_materials()
     can_manage = can_manage_session_materials(request.user, session.group, session)
-=======
-    # we somewhat arbitrarily use the group of the last session we get from
-    # get_sessions() above when checking can_manage_materials()
-    can_manage = can_manage_materials(request.user, session.group)
->>>>>>> db232ff7
 
     scheduled_sessions = [s for s in sessions if s.current_status == 'sched']
     unscheduled_sessions = [s for s in sessions if s.current_status != 'sched']

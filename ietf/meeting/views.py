# Copyright The IETF Trust 2007, All Rights Reserved

# Create your views here.
#import models
import datetime
import os
import re
import tarfile

from tempfile import mkstemp

from django.shortcuts import render_to_response, get_object_or_404
from ietf.idtracker.models import IETFWG, IRTF, Area
from django.views.generic.list_detail import object_list
from django.http import HttpResponseRedirect, HttpResponse, Http404
from django.core.urlresolvers import reverse
from django.db.models import Q
from django.template import RequestContext
from django.template.loader import render_to_string
from django.conf import settings
from django.utils.decorators import decorator_from_middleware
from django.middleware.gzip import GZipMiddleware
from django.db.models import Count
from ietf.idtracker.models import InternetDraft
from ietf.idrfc.idrfc_wrapper import IdWrapper
from ietf.utils.pipe import pipe

from ietf.proceedings.models import Meeting, MeetingTime, WgMeetingSession, MeetingVenue, IESGHistory, Proceeding, Switches, WgProceedingsActivities, SessionConflict


@decorator_from_middleware(GZipMiddleware)
def show_html_materials(request, meeting_num=None):
    proceeding = get_object_or_404(Proceeding, meeting_num=meeting_num)
    begin_date = proceeding.sub_begin_date
    cut_off_date = proceeding.sub_cut_off_date
    cor_cut_off_date = proceeding.c_sub_cut_off_date
    now = datetime.date.today()
    if settings.SERVER_MODE != 'production' and '_testoverride' in request.REQUEST:
        pass
    elif now > cor_cut_off_date:
        return render_to_response("meeting/list_closed.html",{'meeting_num':meeting_num,'begin_date':begin_date, 'cut_off_date':cut_off_date, 'cor_cut_off_date':cor_cut_off_date}, context_instance=RequestContext(request))
    sub_began = 0
    if now > begin_date:
        sub_began = 1
    # List of WG sessions and Plenary sessions
    queryset_list = WgMeetingSession.objects.filter(Q(meeting=meeting_num, group_acronym_id__gte = -2, status__id=4), Q(irtf__isnull=True) | Q(irtf=0))
    queryset_irtf = WgMeetingSession.objects.filter(meeting=meeting_num, group_acronym_id__gte = -2, status__id=4, irtf__gt=0)
    queryset_interim = []
    queryset_training = []
    for item in list(WgMeetingSession.objects.filter(meeting=meeting_num)):
        if item.interim_meeting():
            item.interim=1
            queryset_interim.append(item)
        if item.group_acronym_id < -2:
            if item.slides():
                queryset_training.append(item)
    cache_version = WgProceedingsActivities.objects.aggregate(Count('id'))
    return object_list(request,queryset=queryset_list, template_name="meeting/list.html",allow_empty=True, extra_context={'meeting_num':meeting_num,'irtf_list':queryset_irtf, 'interim_list':queryset_interim, 'training_list':queryset_training, 'begin_date':begin_date, 'cut_off_date':cut_off_date, 'cor_cut_off_date':cor_cut_off_date,'sub_began':sub_began,'cache_version':cache_version})

def current_materials(request):
    meeting = Meeting.objects.order_by('-meeting_num')[0]
    return HttpResponseRedirect( reverse(show_html_materials, args=[meeting.meeting_num]) )

def get_plenary_agenda(meeting_num, id):
    try:
        plenary_agenda_file = settings.AGENDA_PATH + WgMeetingSession.objects.get(meeting=meeting_num,group_acronym_id=id).agenda_file()
        try:
            f = open(plenary_agenda_file)
            plenary_agenda = f.read()
            f.close()
            return plenary_agenda
        except IOError:
             return "THE AGENDA HAS NOT BEEN UPLOADED YET"
    except WgMeetingSession.DoesNotExist:
        return "The Plenary has not been scheduled"

def agenda_info(num=None):
    if num:
        meetings = [ num ]
    else:
        meetings =list(Meeting.objects.all())
        meetings.reverse()
        meetings = [ meeting.meeting_num for meeting in meetings ]
    for n in meetings:
        try:
            timeslots = MeetingTime.objects.select_related().filter(meeting=n).order_by("day_id", "time_desc")
            update = Switches.objects.get(id=1)
            meeting= Meeting.objects.get(meeting_num=n)
            venue  = MeetingVenue.objects.get(meeting_num=n)
            break
        except (MeetingTime.DoesNotExist, Switches.DoesNotExist, Meeting.DoesNotExist, MeetingVenue.DoesNotExist):
            continue
    else:
        raise Http404("No meeting information for meeting %s available" % num)
    ads = list(IESGHistory.objects.select_related().filter(meeting=n))
    if not ads:
        ads = list(IESGHistory.objects.select_related().filter(meeting=str(int(n)-1)))
    ads.sort(key=(lambda item: item.area.area_acronym.acronym))
    plenaryw_agenda = get_plenary_agenda(n, -1)
    plenaryt_agenda = get_plenary_agenda(n, -2)
    return timeslots, update, meeting, venue, ads, plenaryw_agenda, plenaryt_agenda

@decorator_from_middleware(GZipMiddleware)
def html_agenda(request, num=None):
    timeslots, update, meeting, venue, ads, plenaryw_agenda, plenaryt_agenda = agenda_info(num)

    groups_meeting = [];
    for slot in timeslots:
        for session in slot.sessions():
            groups_meeting.append(session.acronym())
    groups_meeting = set(groups_meeting);

    wgs = IETFWG.objects.filter(status=IETFWG.ACTIVE).filter(group_acronym__acronym__in = groups_meeting).order_by('group_acronym__acronym')
    rgs = IRTF.objects.all().filter(acronym__in = groups_meeting).order_by('acronym')
    areas = Area.objects.filter(status=Area.ACTIVE).order_by('area_acronym__acronym')

    if  settings.SERVER_MODE != 'production' and '_testiphone' in request.REQUEST:
        user_agent = "iPhone"
    elif 'user_agent' in request.REQUEST:
        user_agent = request.REQUEST['user_agent']
    elif 'HTTP_USER_AGENT' in request.META:
        user_agent = request.META["HTTP_USER_AGENT"]
    else:
        user_agent = ""
    #print user_agent
    if "iPhone" in user_agent:
        template = "meeting/m_agenda.html"
    else:
        template = "meeting/agenda.html"
    return render_to_response(template,
            {"timeslots":timeslots, "update":update, "meeting":meeting, "venue":venue, "ads":ads,
                "plenaryw_agenda":plenaryw_agenda, "plenaryt_agenda":plenaryt_agenda, 
                "wg_list" : wgs, "rg_list" : rgs, "area_list" : areas},
            context_instance=RequestContext(request))


def text_agenda(request, num=None):
    timeslots, update, meeting, venue, ads, plenaryw_agenda, plenaryt_agenda = agenda_info(num)
    plenaryw_agenda = "   "+plenaryw_agenda.strip().replace("\n", "\n   ")
    plenaryt_agenda = "   "+plenaryt_agenda.strip().replace("\n", "\n   ")
    return HttpResponse(render_to_string("meeting/agenda.txt",
        {"timeslots":timeslots, "update":update, "meeting":meeting, "venue":venue, "ads":ads,
            "plenaryw_agenda":plenaryw_agenda, "plenaryt_agenda":plenaryt_agenda, },
        RequestContext(request)), mimetype="text/plain")
    
def session_agenda(request, num, session, ext=None):
    if ext:
        extensions = [ ext.lstrip(".") ]
    else:
        extensions = ["html", "htm", "txt", "HTML", "HTM", "TXT", ]
    for wg in [session, session.upper(), session.lower()]:
        for e in extensions:
            path = settings.AGENDA_PATH_PATTERN % {"meeting":num, "wg":wg, "ext":e}
            if os.path.exists(path):
                file = open(path)
                text = file.read()
                file.close()
                if e.lower() == "txt":
                    return HttpResponse(text, mimetype="text/plain")
                elif e.lower() == "pdf":
                    return HttpResponse(text, mimetype="application/pdf")
                else:
                    return HttpResponse(text)
    if ext:
        raise Http404("No %s agenda for the %s session of IETF %s is available" % (ext, session, num))
    else:
        raise Http404("No agenda for the %s session of IETF %s is available" % (session, num))

def convert_to_pdf(doc_name):
    import subprocess
    inpath = os.path.join(settings.IDSUBMIT_REPOSITORY_PATH, doc_name + ".txt")
    outpath = os.path.join(settings.INTERNET_DRAFT_PDF_PATH, doc_name + ".pdf")

    try:
        infile = open(inpath, "r")
    except Exception, e:
        return

    t,tempname = mkstemp()
    tempfile = open(tempname, "w")

    pageend = 0;
    newpage = 0;
    formfeed = 0;
    for line in infile:
        line = re.sub("\r","",line)
        line = re.sub("[ \t]+$","",line)
        if re.search("\[?[Pp]age [0-9ivx]+\]?[ \t]*$",line):
            pageend=1
            tempfile.write(line)
            continue
        if re.search("^[ \t]*\f",line):
            formfeed=1
            tempfile.write(line)
            continue
        if re.search("^ *INTERNET.DRAFT.+[0-9]+ *$",line) or re.search("^ *Internet.Draft.+[0-9]+ *$",line) or re.search("^draft-[-a-z0-9_.]+.*[0-9][0-9][0-9][0-9]$",line) or re.search("^RFC.+[0-9]+$",line):
            newpage=1
        if re.search("^[ \t]*$",line) and pageend and not newpage:
            continue
        if pageend and newpage and not formfeed:
            tempfile.write("\f")
        pageend=0
        formfeed=0
        newpage=0
        tempfile.write(line)

    infile.close()
    tempfile.close()
    t,psname = mkstemp()
    pipe("enscript --margins 76::76: -B -q -p "+psname + " " +tempname)
    os.unlink(tempname)
    pipe("ps2pdf "+psname+" "+outpath)
    os.unlink(psname)


def session_draft_list(num, session):
    extensions = ["html", "htm", "txt", "HTML", "HTM", "TXT", ]
    result = []
    found = False
    for wg in [session, session.upper(), session.lower()]:
        for e in extensions:
            path = settings.AGENDA_PATH_PATTERN % {"meeting":num, "wg":wg, "ext":e}
            if os.path.exists(path):
                file = open(path)
                agenda = file.read()
                file.close()
                found = True
                break
        if found:
           break
    else:
      raise Http404("No agenda for the %s session of IETF %s is available" % (session, num))
    
    drafts = set(re.findall('(draft-[-a-z0-9]*)',agenda))

    for draft in drafts:
        if (re.search('-[0-9]{2}$',draft)):
            doc_name = draft
        else:
            id = get_object_or_404(InternetDraft, filename=draft)
            doc = IdWrapper(id)
            doc_name = draft + "-" + id.revision
        result.append(doc_name)

    return sorted(list(set(result)))


def session_draft_tarfile(request, num, session):
    drafts = session_draft_list(num, session);

    response = HttpResponse(mimetype='application/octet-stream')
    response['Content-Disposition'] = 'attachment; filename=%s-drafts.tgz'%(session)
    tarstream = tarfile.open('','w:gz',response)
    mfh, mfn = mkstemp()
    manifest = open(mfn, "w")

    for doc_name in drafts:
        pdf_path = os.path.join(settings.INTERNET_DRAFT_PDF_PATH, doc_name + ".pdf")

        if (not os.path.exists(pdf_path)):
            convert_to_pdf(doc_name)

        if os.path.exists(pdf_path):
            try:
                tarstream.add(pdf_path, str(doc_name + ".pdf"))
                manifest.write("Included:  "+pdf_path+"\n")
            except Exception, e:
                manifest.write(("Failed (%s): "%e)+pdf_path+"\n")
        else:
            manifest.write("Not found: "+pdf_path+"\n")

    manifest.close()
    tarstream.add(mfn, "manifest.txt")
    tarstream.close()
    os.unlink(mfn)
    return response    

def pdf_pages(file):
    try:
        infile = open(file, "r")
    except Exception, e:
        return 0
    for line in infile:
        m = re.match('\] /Count ([0-9]+)',line)
        if m:
            return int(m.group(1))
    return 0


def session_draft_pdf(request, num, session):
    drafts = session_draft_list(num, session);
    curr_page = 1
    pmh, pmn = mkstemp()
    pdfmarks = open(pmn, "w")
    pdf_list = ""

    for draft in drafts:
        pdf_path = os.path.join(settings.INTERNET_DRAFT_PDF_PATH, draft + ".pdf")
        if (not os.path.exists(pdf_path)):
            convert_to_pdf(draft)

        if (os.path.exists(pdf_path)):
            pages = pdf_pages(pdf_path)
            pdfmarks.write("[/Page "+str(curr_page)+" /View [/XYZ 0 792 1.0] /Title (" + draft + ") /OUT pdfmark\n")
            pdf_list = pdf_list + " " + pdf_path
            curr_page = curr_page + pages

    pdfmarks.close()
    pdfh, pdfn = mkstemp()
    pipe("gs -dBATCH -dNOPAUSE -q -sDEVICE=pdfwrite -sOutputFile=" + pdfn + " " + pdf_list + " " + pmn)

    pdf = open(pdfn,"r")
    pdf_contents = pdf.read()
    pdf.close()

    os.unlink(pmn)
    os.unlink(pdfn)
    return HttpResponse(pdf_contents, mimetype="application/pdf")

def week_view(request, num=None):
    timeslots, update, meeting, venue, ads, plenaryw_agenda, plenaryt_agenda = agenda_info(num)
    wgs = IETFWG.objects.filter(status=IETFWG.ACTIVE).order_by('group_acronym__acronym')
    rgs = IRTF.objects.all().order_by('acronym')
    areas = Area.objects.filter(status=Area.ACTIVE).order_by('area_acronym__acronym')
    conflicts = SessionConflict.objects.filter(meeting_num=meeting.meeting_num)
    template = "meeting/week-view.html"
    return render_to_response(template,
            {"timeslots":timeslots, "update":update, "meeting":meeting, 
             "venue":venue, "ads":ads, "plenaryw_agenda":plenaryw_agenda,
             "plenaryt_agenda":plenaryt_agenda, "wg_list" : wgs, 
             "rg_list" : rgs, "area_list" : areas, "conflicts":conflicts},
             context_instance=RequestContext(request))

def ical_agenda(request, num=None):
    timeslots, update, meeting, venue, ads, plenaryw_agenda, plenaryt_agenda = agenda_info(num)
    wgs = IETFWG.objects.filter(status=IETFWG.ACTIVE).order_by('group_acronym__acronym')
    rgs = IRTF.objects.all().order_by('acronym')
    areas = Area.objects.filter(status=Area.ACTIVE).order_by('area_acronym__acronym')
    q = request.META.get('QUERY_STRING','') or ""
    filter = q.lower().split(',');
    include = set(filter)
    now = datetime.datetime.utcnow()

    for slot in timeslots:
        for session in slot.sessions():
            if session.area() == '' or session.area().find('plenary') > 0 or (session.area().lower() in include):
                filter.append(session.acronym())

    return HttpResponse(render_to_string("meeting/agenda.ics",
        {"filter":set(filter), "timeslots":timeslots, "update":update, "meeting":meeting, "venue":venue, "ads":ads,
<<<<<<< HEAD
            "plenaryw_agenda":plenaryw_agenda, "plenaryt_agenda":plenaryt_agenda, 
            "now":now},
        RequestContext(request)), mimetype="text/calendar")
=======
            "plenaryw_agenda":plenaryw_agenda, "plenaryt_agenda":plenaryt_agenda, },
        RequestContext(request)), mimetype="text/calendar")

def csv_agenda(request, num=None):
    timeslots, update, meeting, venue, ads, plenaryw_agenda, plenaryt_agenda = agenda_info(num)
    wgs = IETFWG.objects.filter(status=IETFWG.ACTIVE).order_by('group_acronym__acronym')
    rgs = IRTF.objects.all().order_by('acronym')
    areas = Area.objects.filter(status=Area.ACTIVE).order_by('area_acronym__acronym')

    return HttpResponse(render_to_string("meeting/agenda.csv",
        {"timeslots":timeslots, "update":update, "meeting":meeting, "venue":venue, "ads":ads,
         "plenaryw_agenda":plenaryw_agenda, "plenaryt_agenda":plenaryt_agenda, },
        RequestContext(request)), mimetype="text/csv")
>>>>>>> 1a6f7207
<|MERGE_RESOLUTION|>--- conflicted
+++ resolved
@@ -348,13 +348,9 @@
 
     return HttpResponse(render_to_string("meeting/agenda.ics",
         {"filter":set(filter), "timeslots":timeslots, "update":update, "meeting":meeting, "venue":venue, "ads":ads,
-<<<<<<< HEAD
             "plenaryw_agenda":plenaryw_agenda, "plenaryt_agenda":plenaryt_agenda, 
             "now":now},
         RequestContext(request)), mimetype="text/calendar")
-=======
-            "plenaryw_agenda":plenaryw_agenda, "plenaryt_agenda":plenaryt_agenda, },
-        RequestContext(request)), mimetype="text/calendar")
 
 def csv_agenda(request, num=None):
     timeslots, update, meeting, venue, ads, plenaryw_agenda, plenaryt_agenda = agenda_info(num)
@@ -365,5 +361,4 @@
     return HttpResponse(render_to_string("meeting/agenda.csv",
         {"timeslots":timeslots, "update":update, "meeting":meeting, "venue":venue, "ads":ads,
          "plenaryw_agenda":plenaryw_agenda, "plenaryt_agenda":plenaryt_agenda, },
-        RequestContext(request)), mimetype="text/csv")
->>>>>>> 1a6f7207
+        RequestContext(request)), mimetype="text/csv")
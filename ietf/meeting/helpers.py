# Copyright The IETF Trust 2007, All Rights Reserved

import datetime
import os

import pytz

from django.http import Http404
from django.http import HttpRequest
from django.db.models import Max, Q
from django.conf import settings
from django.core.cache import cache
from django.utils.cache import get_cache_key
from django.shortcuts import get_object_or_404

import debug

from ietf.ietfauth.utils import has_role
from ietf.utils.history import find_history_active_at
from ietf.doc.models import Document, State
from ietf.meeting.models import Meeting
from ietf.group.models import Group

def find_ads_for_meeting(meeting):
    ads = []
    meeting_time = datetime.datetime.combine(meeting.date, datetime.time(0, 0, 0))

    num = 0
    # get list of ADs which are/were active at the time of the meeting.
    #  (previous [x for x in y] syntax changed to aid debugging)
    for g in Group.objects.filter(type="area").order_by("acronym"):
        history = find_history_active_at(g, meeting_time)
        num = num +1
        if history and history != g:
            #print " history[%u]: %s" % (num, history)
            if history.state_id == "active":
                for x in history.rolehistory_set.filter(name="ad").select_related('group', 'person', 'email'):
                    #print "xh[%u]: %s" % (num, x)
                    ads.append(x)
        else:
            #print " group[%u]: %s" % (num, g)
            if g.state_id == "active":
                for x in g.role_set.filter(name="ad").select_related('group', 'person', 'email'):
                    #print "xg[%u]: %s (#%u)" % (num, x, x.pk)
                    ads.append(x)
    return ads


# get list of all areas, + IRTF + IETF (plenaries).
def get_pseudo_areas():
    return Group.objects.filter(Q(state="active", name="IRTF")|
                                Q(state="active", name="IETF")|
                                Q(state="active", type="area")).order_by('acronym')

# get list of all areas, + IRTF.
def get_areas():
    return Group.objects.filter(Q(state="active",
                                  name="IRTF")|
                                Q(state="active", type="area")).order_by('acronym')

# get list of areas that are referenced.
def get_area_list_from_sessions(scheduledsessions, num):
    return scheduledsessions.filter(timeslot__type = 'Session',
                                    session__group__parent__isnull = False).order_by(
        'session__group__parent__acronym').distinct(
        'session__group__parent__acronym').values_list(
        'session__group__parent__acronym',flat=True)

def build_all_agenda_slices(scheduledsessions, all = False):
    time_slices = []
    date_slices = {}

    for ss in scheduledsessions:
        if(all or ss.session != None):# and len(ss.timeslot.session.agenda_note)>1):
            ymd = ss.timeslot.time.date()

            if ymd not in date_slices and ss.timeslot.location != None:
                date_slices[ymd] = []
                time_slices.append(ymd)

            if ymd in date_slices:
                if [ss.timeslot.time, ss.timeslot.time+ss.timeslot.duration] not in date_slices[ymd]:   # only keep unique entries
                    date_slices[ymd].append([ss.timeslot.time, ss.timeslot.time+ss.timeslot.duration])

    time_slices.sort()
    return time_slices,date_slices


def get_scheduledsessions_from_schedule(schedule):
   ss = schedule.scheduledsession_set.filter(timeslot__location__isnull = False).exclude(session__isnull = True).order_by('timeslot__time','timeslot__name','session__group__group')

   return ss

def get_all_scheduledsessions_from_schedule(schedule):
   ss = schedule.scheduledsession_set.filter(timeslot__location__isnull = False).order_by('timeslot__time','timeslot__name')

   return ss

def get_modified_from_scheduledsessions(scheduledsessions):
    return scheduledsessions.aggregate(Max('timeslot__modified'))['timeslot__modified__max']

def get_wg_name_list(scheduledsessions):
    return scheduledsessions.filter(timeslot__type = 'Session',
                                    session__group__isnull = False,
                                    session__group__parent__isnull = False).order_by(
        'session__group__acronym').distinct(
        'session__group').values_list(
        'session__group__acronym',flat=True)

def get_wg_list(scheduledsessions):
    wg_name_list = get_wg_name_list(scheduledsessions)
    return Group.objects.filter(acronym__in = set(wg_name_list)).order_by('parent__acronym','acronym')


def get_meeting(num=None):
    if num == None:
<<<<<<< HEAD
        meeting = Meeting.objects.filter(type="ietf", agenda__isnull=False).order_by("-date")[:1].get()
=======
        meeting = Meeting.objects.filter(type="ietf").exclude(agenda=None).order_by("-date")[:1].get()
>>>>>>> 09452554
    else:
        meeting = get_object_or_404(Meeting, number=num)
    return meeting

def get_schedule(meeting, name=None):
    if name is None:
        schedule = meeting.agenda
    else:
        schedule = get_object_or_404(meeting.schedule_set, name=name)
    return schedule

def get_schedule_by_id(meeting, schedid):
    if schedid is None:
        schedule = meeting.agenda
    else:
        schedule = get_object_or_404(meeting.schedule_set, id=int(schedid))
    return schedule

def meeting_updated(meeting):
    ts = max(meeting.timeslot_set.aggregate(Max('modified'))["modified__max"] or datetime.datetime.min,
             meeting.session_set.aggregate(Max('modified'))["modified__max"] or datetime.datetime.min)
    tz = pytz.timezone(settings.PRODUCTION_TIMEZONE)
    ts = tz.localize(ts)
    return ts

def agenda_permissions(meeting, schedule, user):
    # do this in positive logic.
    cansee = False
    canedit= False
    requestor= None

    try:
        requestor = user.get_profile()
    except:
        pass

    #sys.stdout.write("requestor: %s for sched: %s \n" % ( requestor, schedule ))
    if has_role(user, 'Secretariat'):
        cansee = True
        # secretariat is not superuser for edit!

    if (has_role(user, 'Area Director') and schedule.visible):
        cansee = True

    if (has_role(user, 'IAB Chair') and schedule.visible):
        cansee = True

    if (has_role(user, 'IRTF Chair') and schedule.visible):
        cansee = True

    if schedule.public:
        cansee = True

    if requestor is not None and schedule.owner == requestor:
        cansee = True
        canedit = True

    return cansee,canedit

def session_constraint_expire(session):
    from django.core.urlresolvers import reverse
    from ajax import session_constraints
    path = reverse(session_constraints, args=[session.meeting.number, session.pk])
    request = HttpRequest()
    request.path = path
    key = get_cache_key(request)
    if key is not None and cache.has_key(key):
        cache.delete(key)

<|MERGE_RESOLUTION|>--- conflicted
+++ resolved
@@ -114,11 +114,7 @@
 
 def get_meeting(num=None):
     if num == None:
-<<<<<<< HEAD
-        meeting = Meeting.objects.filter(type="ietf", agenda__isnull=False).order_by("-date")[:1].get()
-=======
         meeting = Meeting.objects.filter(type="ietf").exclude(agenda=None).order_by("-date")[:1].get()
->>>>>>> 09452554
     else:
         meeting = get_object_or_404(Meeting, number=num)
     return meeting

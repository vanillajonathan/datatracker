--- conflicted
+++ resolved
@@ -192,14 +192,10 @@
         return self.next_form
 
     def get_person(self, email):
-<<<<<<< HEAD
-        persons = PersonOrOrgInfo.objects.filter(emailaddress__address=email).distinct()
-=======
         persons = PersonOrOrgInfo.objects.filter(emailaddress__address=email).filter(
             Q(iesglogin__isnull=False)|
             Q(legacywgpassword__isnull=False)|
             Q(legacyliaisonuser__isnull=False)).distinct()
->>>>>>> cfe6afce
         if not persons:
             raise PersonOrOrgInfo.DoesNotExist
         if len(persons) > 1:

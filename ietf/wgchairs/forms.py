import datetime

from django import forms
from django.conf import settings
from django.core.mail import EmailMessage
from django.db.models import Q
from django.forms.models import BaseModelFormSet
from django.template.loader import render_to_string
from django.utils.safestring import mark_safe

from ietf.wgchairs.models import WGDelegate, ProtoWriteUp
from ietf.wgchairs.accounts import get_person_for_user
from ietf.ietfworkflows.constants import REQUIRED_STATES
from ietf.ietfworkflows.utils import (get_default_workflow_for_wg, get_workflow_for_wg,
                                      update_tags, FOLLOWUP_TAG, get_state_by_name)
from ietf.ietfworkflows.models import AnnotationTag, State
from ietf.idtracker.models import PersonOrOrgInfo
from ietf.utils.mail import send_mail_text

from workflows.models import Transition

from redesign.doc.models import WriteupDocEvent
from redesign.person.models import Person, Email
from redesign.group.models import Role, RoleName
from redesign.name.models import DocTagName


class RelatedWGForm(forms.Form):

    can_cancel = False

    def __init__(self, *args, **kwargs):
        self.wg = kwargs.pop('wg', None)
        self.user = kwargs.pop('user', None)
        self.message = {}
        super(RelatedWGForm, self).__init__(*args, **kwargs)

    def get_message(self):
        return self.message

    def set_message(self, msg_type, msg_value):
        self.message = {'type': msg_type,
                        'value': msg_value,
                       }


class TagForm(RelatedWGForm):

    tags = forms.ModelMultipleChoiceField(AnnotationTag.objects.filter(wgworkflow__name='Default WG Workflow'),
                                          widget=forms.CheckboxSelectMultiple, required=False)

    def save(self):
        workflow = get_workflow_for_wg(self.wg)
        workflow.selected_tags.clear()
        for tag in self.cleaned_data['tags']:
            workflow.selected_tags.add(tag)
        return workflow


class StateForm(RelatedWGForm):

    states = forms.ModelMultipleChoiceField(State.objects.filter(wgworkflow__name='Default WG Workflow'),
                                            widget=forms.CheckboxSelectMultiple, required=False)

    def update_transitions(self, workflow):
        for transition in workflow.transitions.all():
            if not workflow.selected_states.filter(pk=transition.destination.pk).count():
                transition.delete()
                continue
            for state in transition.states.all():
                if not workflow.selected_states.filter(pk=state.pk).count():
                    transition.states.remove(state)
            if not transition.states.count():
                transition.delete()
                continue

    def save(self):
        workflow = get_workflow_for_wg(self.wg)
        workflow.selected_states.clear()
        for state in self.cleaned_data['states']:
            workflow.selected_states.add(state)
        for name in REQUIRED_STATES:
            rstate = get_state_by_name(name)
            if rstate:
                workflow.selected_states.add(rstate)
        self.update_transitions(workflow)
        return workflow


class DeleteTransitionForm(RelatedWGForm):

    transitions = forms.ModelMultipleChoiceField(Transition.objects.all(),
                                                 widget=forms.CheckboxSelectMultiple)

    def __init__(self, *args, **kwargs):
        super(DeleteTransitionForm, self).__init__(*args, **kwargs)
        workflow = get_workflow_for_wg(self.wg)
        self.fields['transitions'].queryset = self.fields['transitions'].queryset.filter(workflow=workflow)

    def save(self):
        for transition in self.cleaned_data['transitions']:
            transition.delete()


class TransitionForm(forms.ModelForm):

    states = forms.ModelMultipleChoiceField(State.objects.filter(wgworkflow__name='Default WG Workflow'))

    class Meta:
        model = Transition
        fields = ('DELETE', 'name', 'states', 'destination', )

    def __init__(self, *args, **kwargs):
        self.wg = kwargs.pop('wg', None)
        self.user = kwargs.pop('user', None)
        super(TransitionForm, self).__init__(*args, **kwargs)
        workflow = get_workflow_for_wg(self.wg)
        self.fields['states'].queryset = workflow.selected_states.all()
        self.fields['destination'].queryset = workflow.selected_states.all()
        self.fields['destination'].required = True
        if self.instance.pk:
            self.fields['states'].initial = [i.pk for i in self.instance.states.all()]
        self.instance.workflow = workflow

    def as_row(self):
        return self._html_output(u'<td>%(errors)s%(field)s%(help_text)s</td>', u'<td colspan="2">%s</td>', '</td>', u'<br />%s', False)

    def save(self, *args, **kwargs):
        instance = super(TransitionForm, self).save(*args, **kwargs)
        for state in self.cleaned_data['states']:
            state.transitions.add(instance)


class TransitionFormSet(BaseModelFormSet):

    form = TransitionForm
    can_delete = True
    extra = 2
    max_num = 0
    can_order = False
    model = Transition

    def __init__(self, *args, **kwargs):
        self.wg = kwargs.pop('wg', None)
        self.user = kwargs.pop('user', None)
        super(TransitionFormSet, self).__init__(*args, **kwargs)

    def _construct_form(self, i, **kwargs):
        kwargs = kwargs or {}
        kwargs.update({'wg': self.wg, 'user': self.user})
        return super(TransitionFormSet, self)._construct_form(i, **kwargs)

    def as_table(self):
        html = u''
        csscl = 'oddrow'
        for form in self.forms:
            html += u'<tr class="%s">' % csscl
            html += form.as_row()
            html += u'</tr>'
            if csscl == 'oddrow':
                csscl = 'evenrow'
            else:
                csscl = 'oddrow'
        return mark_safe(u'\n'.join([unicode(self.management_form), html]))


def workflow_form_factory(request, wg, user):

    if request.POST.get('update_transitions', None):
        return TransitionFormSet(wg=wg, user=user, data=request.POST)
    elif request.POST.get('update_states', None):
        return StateForm(wg=wg, user=user, data=request.POST)
    return TagForm(wg=wg, user=user, data=request.POST)


class RemoveDelegateForm(RelatedWGForm):

    delete = forms.MultipleChoiceField()

    def __init__(self, *args, **kwargs):
        super(RemoveDelegateForm, self).__init__(*args, **kwargs)
        self.fields['delete'].choices = [(i.pk, i.pk) for i in self.wg.wgdelegate_set.all()]

    def save(self):
        delegates = self.cleaned_data.get('delete')
        WGDelegate.objects.filter(pk__in=delegates).delete()
        self.set_message('success', 'Delegates removed')

def assign_shepherd(user, internetdraft, shepherd):
    if internetdraft.shepherd == shepherd:
        return
    
    from redesign.doc.models import save_document_in_history, DocEvent, Document

    # saving the proxy object is a bit of a mess, so convert it to a
    # proper document
    doc = Document.objects.get(name=internetdraft.name)
    
    save_document_in_history(doc)

    doc.time = datetime.datetime.now()
    doc.shepherd = shepherd
    doc.save()

    e = DocEvent(type="changed_document")
    e.time = doc.time
    e.doc = doc
    e.by = user.get_profile()
    if not shepherd:
        e.desc = u"Unassigned shepherd"
    else:
        e.desc = u"Changed shepherd to %s" % shepherd.name
    e.save()

    # update proxy too
    internetdraft.shepherd = shepherd

class AddDelegateForm(RelatedWGForm):

    email = forms.EmailField()
    form_type = forms.CharField(widget=forms.HiddenInput, initial='single')

    def __init__(self, *args, **kwargs):
        self.shepherd = kwargs.pop('shepherd', False)
        super(AddDelegateForm, self).__init__(*args, **kwargs)
        self.next_form = self

    def get_next_form(self):
        return self.next_form

<<<<<<< HEAD
    def get_person(self, email):
        persons = PersonOrOrgInfo.objects.filter(emailaddress__address=email).filter(
            Q(iesglogin__isnull=False)|
            Q(legacywgpassword__isnull=False)|
            Q(legacyliaisonuser__isnull=False)).distinct()
        if not persons:
            raise PersonOrOrgInfo.DoesNotExist
        if len(persons) > 1:
            raise PersonOrOrgInfo.MultipleObjectsReturned
        return persons[0]

=======
>>>>>>> e3596842
    def save(self):
        email = self.cleaned_data.get('email')
        if settings.USE_DB_REDESIGN_PROXY_CLASSES:
            try:
                person = Person.objects.filter(email__address=email).exclude(user=None).distinct().get()
            except Person.DoesNotExist:
                self.next_form = NotExistDelegateForm(wg=self.wg, user=self.user, email=email, shepherd=self.shepherd)
                self.next_form.set_message('doesnotexist', 'There is no user with this email allowed to login to the system')
                return
            except Person.MultipleObjectsReturned:
                self.next_form = MultipleDelegateForm(wg=self.wg, user=self.user, email=email, shepherd=self.shepherd)
                self.next_form.set_message('multiple', 'There are multiple users with this email in the system')
                return
        else:
            try:
                person = PersonOrOrgInfo.objects.filter(emailaddress__address=email).distinct().get()
            except PersonOrOrgInfo.DoesNotExist:
                self.next_form = NotExistDelegateForm(wg=self.wg, user=self.user, email=email, shepherd=self.shepherd)
                self.next_form.set_message('doesnotexist', 'There is no user with this email allowed to login to the system')
                return
            except PersonOrOrgInfo.MultipleObjectsReturned:
                self.next_form = MultipleDelegateForm(wg=self.wg, user=self.user, email=email, shepherd=self.shepherd)
                self.next_form.set_message('multiple', 'There are multiple users with this email in the system')
                return
        if self.shepherd:
            self.assign_shepherd(person)
        else:
            self.create_delegate(person)

    def assign_shepherd(self, person):
        if settings.USE_DB_REDESIGN_PROXY_CLASSES:
            assign_shepherd(self.user, self.shepherd, person)
        else:
            self.shepherd.shepherd = person
            self.shepherd.save()
        self.next_form = AddDelegateForm(wg=self.wg, user=self.user, shepherd=self.shepherd)
        self.next_form.set_message('success', 'Shepherd assigned successfully')

    def create_delegate(self, person):
        if settings.USE_DB_REDESIGN_PROXY_CLASSES:
            created = False
            e = Email.objects.get(address=self.cleaned_data.get('email'))
            if not Role.objects.filter(name="delegate", group=self.wg, person=person, email=e):
                delegate, created = Role.objects.get_or_create(
                    name=RoleName.objects.get(slug="delegate"), group=self.wg, person=e.person, email=e)
        else:
            (delegate, created) = WGDelegate.objects.get_or_create(wg=self.wg,
                                                                   person=person)
        if not created:
            self.set_message('error', 'The email belongs to a person who is already a delegate')
        else:
            self.next_form = AddDelegateForm(wg=self.wg, user=self.user)
            self.next_form.set_message('success', 'A new delegate has been added')


class MultipleDelegateForm(AddDelegateForm):

    email = forms.EmailField(widget=forms.HiddenInput)
    form_type = forms.CharField(widget=forms.HiddenInput, initial='multiple')
    persons = forms.ChoiceField(widget=forms.RadioSelect, help_text='Please select one person from the list')
    submit_msg = 'Designate as delegate'

    def __init__(self, *args, **kwargs):
        self.email = kwargs.pop('email', None)
        super(MultipleDelegateForm, self).__init__(*args, **kwargs)
        if not self.email:
            self.email = self.data.get('email', None)
        self.fields['email'].initial = self.email
<<<<<<< HEAD
        self.fields['persons'].choices = [(i.pk, unicode(i)) for i in PersonOrOrgInfo.objects.filter(emailaddress__address=self.email).filter(
            Q(iesglogin__isnull=False)|
            Q(legacywgpassword__isnull=False)|
            Q(legacyliaisonuser__isnull=False)).distinct().order_by('first_name')]
=======
        if settings.USE_DB_REDESIGN_PROXY_CLASSES:
            self.fields['persons'].choices = [(i.pk, unicode(i)) for i in Person.objects.filter(email__address=self.email).exclude(user=None).distinct().order_by('name')]
        else:
            self.fields['persons'].choices = [(i.pk, unicode(i)) for i in PersonOrOrgInfo.objects.filter(emailaddress__address=self.email, iesglogin__isnull=False).distinct().order_by('first_name')]
>>>>>>> e3596842

    def save(self):
        person_id = self.cleaned_data.get('persons')
        if settings.USE_DB_REDESIGN_PROXY_CLASSES:
            person = Person.objects.get(pk=person_id)
        else:
            person = PersonOrOrgInfo.objects.get(pk=person_id)
        if self.shepherd:
            self.assign_shepherd(person)
        else:
            self.create_delegate(person)


class NotExistDelegateForm(MultipleDelegateForm):

    email = forms.EmailField(widget=forms.HiddenInput)
    form_type = forms.CharField(widget=forms.HiddenInput, initial='notexist')
    can_cancel = True
    submit_msg = 'Send email to these addresses'

    def __init__(self, *args, **kwargs):
        super(NotExistDelegateForm, self).__init__(*args, **kwargs)
        self.email_list = []
        del(self.fields['persons'])

    def get_email_list(self):
        if self.email_list:
            return self.email_list
        email_list = [self.email]
        email_list.append('IETF Secretariat <iesg-secretary@ietf.org>')
        email_list += ['%s <%s>' % i.person.email() for i in self.wg.wgchair_set.all() if i.person.email()]
        self.email_list = email_list
        return email_list

    def as_p(self):
        email_list = self.get_email_list()
        info = render_to_string('wgchairs/notexistdelegate.html', {'email_list': email_list, 'shepherd': self.shepherd})
        return info + super(NotExistDelegateForm, self).as_p()

    def send_email(self, to_email, template):
        if self.shepherd:
            subject = 'WG shepherd needs system credentials'
        else:
            subject = 'WG Delegate needs system credentials'
        if settings.USE_DB_REDESIGN_PROXY_CLASSES:
            persons = Person.objects.filter(email__address=self.email).distinct()
        else:
            persons = PersonOrOrgInfo.objects.filter(emailaddress__address=self.email).distinct()
        body = render_to_string(template,
                                {'chair': get_person_for_user(self.user),
                                 'delegate_email': self.email,
                                 'shepherd': self.shepherd,
                                 'delegate_persons': persons,
                                 'wg': self.wg,
                                })

        send_mail_text(None, to_email, settings.DEFAULT_FROM_EMAIL, subject, body)

    def save(self):
        self.next_form = AddDelegateForm(wg=self.wg, user=self.user)
        if settings.DEBUG:
            self.next_form.set_message('warning', 'Email was not sent cause tool is in DEBUG mode')
        else:
            # this is ugly...
            email_list = self.get_email_list()
            delegate = email_list[0]
            secretariat = email_list[1]
            wgchairs = email_list[2:]
            self.send_email(delegate, 'wgchairs/notexistsdelegate_delegate_email.txt')
            self.send_email(secretariat, 'wgchairs/notexistsdelegate_secretariat_email.txt')
            self.send_email(wgchairs, 'wgchairs/notexistsdelegate_wgchairs_email.txt')
            self.next_form.set_message('success', 'Email sent successfully')


def add_form_factory(request, wg, user, shepherd=False):
    if request.method != 'POST' or request.POST.get('update_shepehrd'):
        return AddDelegateForm(wg=wg, user=user, shepherd=shepherd)

    if request.POST.get('form_type', None) == 'multiple':
        return MultipleDelegateForm(wg=wg, user=user, data=request.POST.copy(), shepherd=shepherd)
    elif request.POST.get('form_type', None) == 'notexist':
        return NotExistDelegateForm(wg=wg, user=user, data=request.POST.copy(), shepherd=shepherd)
    elif request.POST.get('form_type', None) == 'single':
        return AddDelegateForm(wg=wg, user=user, data=request.POST.copy(), shepherd=shepherd)

    return AddDelegateForm(wg=wg, user=user, shepherd=shepherd)


class WriteUpEditForm(RelatedWGForm):

    writeup = forms.CharField(widget=forms.Textarea, required=False)
    followup = forms.BooleanField(required=False)
    comment = forms.CharField(widget=forms.Textarea, required=False)

    def __init__(self, *args, **kwargs):
        self.doc = kwargs.pop('doc', None)
        self.doc_writeup = self.doc.protowriteup_set.all()
        if self.doc_writeup.count():
            self.doc_writeup = self.doc_writeup[0]
        else:
            self.doc_writeup = None
        super(WriteUpEditForm, self).__init__(*args, **kwargs)
        self.person = get_person_for_user(self.user)

    def get_writeup(self):
        return self.data.get('writeup', self.doc_writeup and self.doc_writeup.writeup or '')

    def save(self):
        if settings.USE_DB_REDESIGN_PROXY_CLASSES:
            e = WriteupDocEvent(type="changed_protocol_writeup")
            e.doc = self.doc
            e.by = self.person
            e.desc = e.get_type_display()
            e.text = self.cleaned_data['writeup']
            e.save()
            from ietf.wgchairs.models import ProtoWriteUpProxy
            self.doc_writeup = ProtoWriteUpProxy.objects.get(pk=e.pk)
        else:
            if not self.doc_writeup:
                self.doc_writeup = ProtoWriteUp.objects.create(
                    person=self.person,
                    draft=self.doc,
                    writeup=self.cleaned_data['writeup'])
            else:
                self.doc_writeup.writeup = self.cleaned_data['writeup']
                self.doc_writeup.save()

        if self.data.get('modify_tag', False):
            followup = self.cleaned_data.get('followup', False)
            comment = self.cleaned_data.get('comment', False)
            try:
                shepherd = self.doc.shepherd
            except PersonOrOrgInfo.DoesNotExist:
                shepherd = None
            if shepherd:
                if settings.USE_DB_REDESIGN_PROXY_CLASSES:
                    extra_notify = [shepherd.formatted_email()]
                else:
                    extra_notify = ['%s <%s>' % shepherd.email()]
            else:
                extra_notify = []
            if settings.USE_DB_REDESIGN_PROXY_CLASSES:
                tags = DocTagName.objects.filter(slug="sheph-u")
            else:
                tags = [FOLLOWUP_TAG]
            if followup:
                update_tags(self.doc, comment, self.person, set_tags=tags, extra_notify=extra_notify)
            else:
                update_tags(self.doc, comment, self.person, reset_tags=tags, extra_notify=extra_notify)
        return self.doc_writeup

    def is_valid(self):
        if self.data.get('confirm', False) and self.data.get('modify_tag', False):
            self.fields['comment'].required = True
        else:
            self.fields['comment'].required = False
        return super(WriteUpEditForm, self).is_valid()<|MERGE_RESOLUTION|>--- conflicted
+++ resolved
@@ -228,8 +228,9 @@
     def get_next_form(self):
         return self.next_form
 
-<<<<<<< HEAD
     def get_person(self, email):
+        if settings.USE_DB_REDESIGN_PROXY_CLASSES:
+            raise NotImplementedError
         persons = PersonOrOrgInfo.objects.filter(emailaddress__address=email).filter(
             Q(iesglogin__isnull=False)|
             Q(legacywgpassword__isnull=False)|
@@ -240,8 +241,6 @@
             raise PersonOrOrgInfo.MultipleObjectsReturned
         return persons[0]
 
-=======
->>>>>>> e3596842
     def save(self):
         email = self.cleaned_data.get('email')
         if settings.USE_DB_REDESIGN_PROXY_CLASSES:
@@ -310,17 +309,13 @@
         if not self.email:
             self.email = self.data.get('email', None)
         self.fields['email'].initial = self.email
-<<<<<<< HEAD
-        self.fields['persons'].choices = [(i.pk, unicode(i)) for i in PersonOrOrgInfo.objects.filter(emailaddress__address=self.email).filter(
-            Q(iesglogin__isnull=False)|
-            Q(legacywgpassword__isnull=False)|
-            Q(legacyliaisonuser__isnull=False)).distinct().order_by('first_name')]
-=======
         if settings.USE_DB_REDESIGN_PROXY_CLASSES:
             self.fields['persons'].choices = [(i.pk, unicode(i)) for i in Person.objects.filter(email__address=self.email).exclude(user=None).distinct().order_by('name')]
         else:
-            self.fields['persons'].choices = [(i.pk, unicode(i)) for i in PersonOrOrgInfo.objects.filter(emailaddress__address=self.email, iesglogin__isnull=False).distinct().order_by('first_name')]
->>>>>>> e3596842
+            self.fields['persons'].choices = [(i.pk, unicode(i)) for i in PersonOrOrgInfo.objects.filter(emailaddress__address=self.email).filter(
+                    Q(iesglogin__isnull=False)|
+                    Q(legacywgpassword__isnull=False)|
+                    Q(legacyliaisonuser__isnull=False)).distinct().order_by('first_name')]
 
     def save(self):
         person_id = self.cleaned_data.get('persons')

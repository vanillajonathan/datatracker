# Copyright The IETF Trust 2007, All Rights Reserved

# Django settings for ietf project.
# BASE_DIR and "settings_local" are from
# http://code.djangoproject.com/wiki/SplitSettings

import os
try:
    import syslog
    syslog.openlog("datatracker", syslog.LOG_PID, syslog.LOG_USER)
except ImportError:
    pass

BASE_DIR = os.path.dirname(os.path.abspath(__file__))

# a place to put ajax logs if necessary.
LOG_DIR = '/var/log/datatracker'

import sys
sys.path.append(os.path.abspath(BASE_DIR + "/.."))

DEBUG = True
TEMPLATE_DEBUG = DEBUG

# Domain name of the IETF
IETF_DOMAIN = 'ietf.org'

ADMINS = (
    ('IETF Django Developers', 'django-project@' + IETF_DOMAIN),
    ('GMail Tracker Archive', 'ietf.tracker.archive+errors@gmail.com'),
    ('Henrik Levkowetz', 'henrik@levkowetz.com'),
    ('Robert Sparks', 'rjsparks@nostrum.com'),
    ('Ole Laursen', 'olau@iola.dk'),
    ('Ryan Cross', 'rcross@amsl.com'),
)

ALLOWED_HOSTS = [".ietf.org", ".ietf.org.", "209.208.19.216", "4.31.198.44", ]

# Server name of the tools server
TOOLS_SERVER = 'tools.' + IETF_DOMAIN

# Override this in the settings_local.py file:
SERVER_EMAIL = 'Django Server <django-project@' + TOOLS_SERVER + '>'

DEFAULT_FROM_EMAIL = 'IETF Secretariat <ietf-secretariat-reply@' + IETF_DOMAIN + '>'

MANAGERS = ADMINS

DATABASES = {
    'default': {
        'NAME': 'ietf_utf8',
        'ENGINE': 'django.db.backends.mysql',
        'USER': 'ietf',
        #'PASSWORD': 'ietf',
        #'OPTIONS': {},
    },
#    'legacy': {
#        'NAME': 'ietf',
#        'ENGINE': 'django.db.backends.mysql',
#        'USER': 'ietf',
#        #'PASSWORD': 'ietf',
#    },
}

DATABASE_TEST_OPTIONS = {
    # Comment this out if your database doesn't support InnoDB
    'init_command': 'SET storage_engine=InnoDB',
}

# Local time zone for this installation. Choices can be found here:
# http://www.postgresql.org/docs/8.1/static/datetime-keywords.html#DATETIME-TIMEZONE-SET-TABLE
# although not all variations may be possible on all operating systems.
# If running in a Windows environment this must be set to the same as your
# system time zone.
TIME_ZONE = 'PST8PDT'

# Language code for this installation. All choices can be found here:
# http://www.w3.org/TR/REC-html40/struct/dirlang.html#langcodes
# http://blogs.law.harvard.edu/tech/stories/storyReader$15
LANGUAGE_CODE = 'en-us'

SITE_ID = 1

# If you set this to False, Django will make some optimizations so as not
# to load the internationalization machinery.
USE_I18N = False

USE_TZ = False

MEDIA_URL = '//www.ietf.org/'

STATIC_URL = "/"
STATIC_ROOT = os.path.abspath(BASE_DIR + "/../static/")
STATIC_URL = STATIC_ROOT + '/'

WSGI_APPLICATION = "ietf.wsgi.application"

AUTHENTICATION_BACKENDS = ( 'django.contrib.auth.backends.ModelBackend', )

#DATABASE_ROUTERS = ["ietf.legacy_router.LegacyRouter"]

# ------------------------------------------------------------------------
# Django/Python Logging Framework Modifications

# enable HTML error emails
from django.utils.log import DEFAULT_LOGGING
LOGGING = DEFAULT_LOGGING.copy()
LOGGING['handlers']['mail_admins']['include_html'] = True

# Filter out "Invalid HTTP_HOST" emails
# Based on http://www.tiwoc.de/blog/2013/03/django-prevent-email-notification-on-suspiciousoperation/
from django.core.exceptions import SuspiciousOperation
def skip_suspicious_operations(record):
    if record.exc_info:
        exc_value = record.exc_info[1]
        if isinstance(exc_value, SuspiciousOperation):
            return False
    return True
LOGGING['filters']['skip_suspicious_operations'] = {
    '()': 'django.utils.log.CallbackFilter',
    'callback': skip_suspicious_operations,
}
LOGGING['handlers']['mail_admins']['filters'] += [ 'skip_suspicious_operations' ]
# Filter out UreadablePostError:
from django.http import UnreadablePostError
def skip_unreadable_post(record):
    if record.exc_info:
        exc_type, exc_value = record.exc_info[:2]
        if isinstance(exc_value, UnreadablePostError):
            return False
    return True
LOGGING['filters']['skip_unreadable_posts'] = {
    '()': 'django.utils.log.CallbackFilter',
    'callback': skip_unreadable_post,
}
LOGGING['handlers']['mail_admins']['filters'] += [ 'skip_unreadable_posts' ]




# End logging
# ------------------------------------------------------------------------

#SESSION_COOKIE_AGE = 60 * 60 * 24 * 7 * 2 # Age of cookie, in seconds: 2 weeks.
SESSION_COOKIE_AGE = 60 * 60 * 24 * 365 * 50 # Age of cookie, in seconds: 50 years

SESSION_EXPIRE_AT_BROWSER_CLOSE = False
SESSION_SERIALIZER = 'django.contrib.sessions.serializers.PickleSerializer'

TEMPLATE_LOADERS = (
    'django.template.loaders.filesystem.Loader',
    'django.template.loaders.app_directories.Loader',
    'ietf.dbtemplate.template.Loader',
)

MIDDLEWARE_CLASSES = (
    'django.middleware.csrf.CsrfViewMiddleware',
    'django.middleware.common.CommonMiddleware',
    'django.contrib.sessions.middleware.SessionMiddleware',
    'django.contrib.auth.middleware.AuthenticationMiddleware',
    'ietf.middleware.FillInRemoteUserIfLoggedInMiddleware',
    'django.contrib.messages.middleware.MessageMiddleware',
    'django.middleware.http.ConditionalGetMiddleware',
    'ietf.middleware.SQLLogMiddleware',
    'ietf.middleware.SMTPExceptionMiddleware',
    'ietf.middleware.RedirectTrailingPeriod',
    'django.middleware.clickjacking.XFrameOptionsMiddleware',
    'ietf.middleware.UnicodeNfkcNormalization',
)

ROOT_URLCONF = 'ietf.urls'

TEMPLATE_DIRS = (
    BASE_DIR + "/templates",
    BASE_DIR + "/secr/templates",
)

TEMPLATE_CONTEXT_PROCESSORS = (
    'django.contrib.auth.context_processors.auth',
    'django.core.context_processors.debug',
    'django.core.context_processors.i18n',
    'django.core.context_processors.request',
    'django.core.context_processors.media',
    'django.contrib.messages.context_processors.messages',
    'ietf.context_processors.server_mode',
    'ietf.context_processors.revision_info',
    'ietf.secr.context_processors.secr_revision_info',
    'ietf.secr.context_processors.static',
    'ietf.context_processors.rfcdiff_prefix',
)

INSTALLED_APPS = (
    'django.contrib.auth',
    'django.contrib.contenttypes',
    'django.contrib.sessions',
    'django.contrib.sites',
    'django.contrib.sitemaps',
    'django.contrib.admin',
    'django.contrib.admindocs',
    'django.contrib.humanize',
    'django.contrib.messages',
    'south',
    'tastypie',
    'ietf.person',
    'ietf.name',
    'ietf.group',
    'ietf.doc',
    'ietf.message',
    'ietf.idindex',
    'ietf.ietfauth',
    'ietf.iesg',
    'ietf.ipr',
    'ietf.liaisons',
    'ietf.mailinglists',
    'ietf.meeting',
    'ietf.utils',
    'ietf.redirects',
    'ietf.submit',
    'ietf.sync',
    'ietf.community',
    'ietf.release',
    # secretariat apps
    'form_utils',
    'ietf.secr.announcement',
    'ietf.secr.areas',
    'ietf.secr.drafts',
    'ietf.secr.groups',
    'ietf.secr.meetings',
    'ietf.secr.proceedings',
    'ietf.secr.roles',
    'ietf.secr.rolodex',
    'ietf.secr.telechat',
    'ietf.secr.sreq',
    'ietf.nomcom',
    'ietf.dbtemplate',
    # FACELIFT: apps for facelift UI
    'widget_tweaks',
    'typogrify',
    'bootstrap3',
)

# Settings for django-bootstrap3
# See http://django-bootstrap3.readthedocs.org/en/latest/settings.html
BOOTSTRAP3 = {
    # Label class to use in horizontal forms
    'horizontal_label_class': 'col-md-2',

    # Field class to use in horiozntal forms
    'horizontal_field_class': 'col-md-10',

    # Set HTML required attribute on required fields
    'set_required': True,

    # Set placeholder attributes to label if no placeholder is provided
    'set_placeholder': False,

    # Class to indicate required
    'form_required_class': 'bootstrap3-required',

    # Class to indicate error
    'form_error_class': 'bootstrap3-error',
}

INTERNAL_IPS = (
# AMS servers
	'64.170.98.32',
	'64.170.98.86',

# local
        '127.0.0.1',
        '::1',
)

# no slash at end
IDTRACKER_BASE_URL = "http://datatracker.ietf.org"
RFCDIFF_PREFIX = "//www.ietf.org/rfcdiff"

# Valid values:
# 'production', 'test', 'development'
# Override this in settings_local.py if it's not true
SERVER_MODE = 'development'

# The name of the method to use to invoke the test suite
TEST_RUNNER = 'ietf.utils.test_runner.IetfTestRunner'

# Fixtures which will be loaded before testing starts
GLOBAL_TEST_FIXTURES = [ 'names','ietf.utils.test_data.make_immutable_base_data' ]

TEST_DIFF_FAILURE_DIR = "/tmp/test/failure/"

TEST_GHOSTDRIVER_LOG_PATH = "ghostdriver.log"

TEST_MATERIALS_DIR = "tmp-meeting-materials-dir"

TEST_BLUESHEET_DIR = "tmp-bluesheet-dir"

# WG Chair configuration
MAX_WG_DELEGATES = 3

DATE_FORMAT = "Y-m-d"
DATETIME_FORMAT = "Y-m-d H:i"

# Override this in settings_local.py if needed
# *_PATH variables ends with a slash/ .
DOCUMENT_PATH_PATTERN = '/a/www/ietf-ftp/{doc.type_id}/'
INTERNET_DRAFT_PATH = '/a/www/ietf-ftp/internet-drafts/'
INTERNET_DRAFT_PDF_PATH = '/a/www/ietf-datatracker/pdf/'
RFC_PATH = '/a/www/ietf-ftp/rfc/'
CHARTER_PATH = '/a/www/ietf-ftp/charter/'
CONFLICT_REVIEW_PATH = '/a/www/ietf-ftp/conflict-reviews'
STATUS_CHANGE_PATH = '/a/www/ietf-ftp/status-changes'
AGENDA_PATH = '/a/www/www6s/proceedings/'
IPR_DOCUMENT_PATH = '/a/www/ietf-ftp/ietf/IPR/'
IESG_TASK_FILE = '/a/www/www6/iesg/internal/task.txt'
IESG_ROLL_CALL_FILE = '/a/www/www6/iesg/internal/rollcall.txt'
IESG_MINUTES_FILE = '/a/www/www6/iesg/internal/minutes.txt'
IESG_WG_EVALUATION_DIR = "/a/www/www6/iesg/evaluation"
INTERNET_DRAFT_ARCHIVE_DIR = '/a/www/www6s/draft-archive'
MEETING_RECORDINGS_DIR = '/a/www/audio'

# Mailing list info URL for lists hosted on the IETF servers
MAILING_LIST_INFO_URL = "//www.ietf.org/mailman/listinfo/%(list_addr)s"

# Ideally, more of these would be local -- but since we don't support
# versions right now, we'll point to external websites
DOC_HREFS = {
    "charter": "//www.ietf.org/charter/{doc.name}-{doc.rev}.txt",
    "draft": "//www.ietf.org/archive/id/{doc.name}-{doc.rev}.txt",
    "slides": "//www.ietf.org/slides/{doc.name}-{doc.rev}",
    "conflrev": "//www.ietf.org/cr/{doc.name}-{doc.rev}.txt",
    "statchg": "//www.ietf.org/sc/{doc.name}-{doc.rev}.txt",
}

MEETING_DOC_HREFS = {
    "agenda": "/meeting/{meeting}/agenda/{doc.group.acronym}/",
    "minutes": "//www.ietf.org/proceedings/{meeting}/minutes/{doc.external_url}",
    "slides": "//www.ietf.org/proceedings/{meeting}/slides/{doc.external_url}",
    "recording": "{doc.external_url}",
}

# Override this in settings_local.py if needed
CACHE_MIDDLEWARE_SECONDS = 300
CACHE_MIDDLEWARE_KEY_PREFIX = ''

# The default with no CACHES setting is 'django.core.cache.backends.locmem.LocMemCache'
# This setting is possibly overridden further down, after the import of settings_local
CACHES = {
    'default': {
        'BACKEND': 'django.core.cache.backends.memcached.MemcachedCache',
        'LOCATION': '127.0.0.1:11211',
    }
}

IPR_EMAIL_TO = 'ietf-ipr@ietf.org'
DOC_APPROVAL_EMAIL_CC = ["RFC Editor <rfc-editor@rfc-editor.org>", ]

IANA_EVAL_EMAIL = "drafts-eval@icann.org"
IANA_APPROVE_EMAIL = "drafts-approval@icann.org"

# Put real password in settings_local.py
IANA_SYNC_PASSWORD = "secret"
IANA_SYNC_CHANGES_URL = "//datatracker.iana.org:4443/data-tracker/changes"
IANA_SYNC_PROTOCOLS_URL = "//www.iana.org/protocols/"

RFC_TEXT_RSYNC_SOURCE="ftp.rfc-editor.org::rfcs-text-only"

RFC_EDITOR_SYNC_PASSWORD="secret"
RFC_EDITOR_SYNC_NOTIFICATION_URL = "//www.rfc-editor.org/parser/parser.php"
RFC_EDITOR_QUEUE_URL = "//www.rfc-editor.org/queue2.xml"
RFC_EDITOR_INDEX_URL = "//www.rfc-editor.org/rfc/rfc-index.xml"

# Liaison Statement Tool settings
LIAISON_UNIVERSAL_FROM = 'Liaison Statement Management Tool <lsmt@' + IETF_DOMAIN + '>'
LIAISON_ATTACH_PATH = '/a/www/ietf-datatracker/documents/LIAISON/'
LIAISON_ATTACH_URL = '/documents/LIAISON/'

# NomCom Tool settings
ROLODEX_URL = ""
NOMCOM_PUBLIC_KEYS_DIR = '/a/www/nomcom/public_keys/'
NOMCOM_FROM_EMAIL = 'nomcom-chair@ietf.org'
NOMCOM_ADMIN_EMAIL = DEFAULT_FROM_EMAIL
OPENSSL_COMMAND = '/usr/bin/openssl'
DAYS_TO_EXPIRE_NOMINATION_LINK = ''
DEFAULT_FEEDBACK_TYPE = 'offtopic'
NOMINEE_FEEDBACK_TYPES = ['comment', 'questio', 'nomina']

# ID Submission Tool settings
IDSUBMIT_FROM_EMAIL = 'IETF I-D Submission Tool <idsubmission@ietf.org>'
IDSUBMIT_TO_EMAIL = 'internet-drafts@ietf.org'
IDSUBMIT_ANNOUNCE_FROM_EMAIL = 'internet-drafts@ietf.org'
IDSUBMIT_ANNOUNCE_LIST_EMAIL = 'i-d-announce@ietf.org'

FIRST_CUTOFF_DAYS = 19 # Days from meeting to cut off dates on submit
SECOND_CUTOFF_DAYS = 12
CUTOFF_HOUR = 00                        # midnight UTC
CUTOFF_WARNING_DAYS = 21                # Number of days before cutoff to start showing the cutoff date

SUBMISSION_START_DAYS = -90
SUBMISSION_CUTOFF_DAYS = 33
SUBMISSION_CORRECTION_DAYS = 52

INTERNET_DRAFT_DAYS_TO_EXPIRE = 185

IDSUBMIT_REPOSITORY_PATH = INTERNET_DRAFT_PATH
IDSUBMIT_STAGING_PATH = '/a/www/www6s/staging/'
IDSUBMIT_STAGING_URL = '//www.ietf.org/staging/'
IDSUBMIT_IDNITS_BINARY = '/a/www/ietf-datatracker/scripts/idnits'

IDSUBMIT_MAX_PLAIN_DRAFT_SIZE = 6291456  # Max size of the txt draft in bytes

IDSUBMIT_MAX_DAILY_SAME_DRAFT_NAME = 20
IDSUBMIT_MAX_DAILY_SAME_DRAFT_NAME_SIZE = 50 # in MB
IDSUBMIT_MAX_DAILY_SAME_SUBMITTER = 50
IDSUBMIT_MAX_DAILY_SAME_SUBMITTER_SIZE = 150 # in MB
IDSUBMIT_MAX_DAILY_SAME_GROUP = 150
IDSUBMIT_MAX_DAILY_SAME_GROUP_SIZE = 450 # in MB
IDSUBMIT_MAX_DAILY_SUBMISSIONS = 1000
IDSUBMIT_MAX_DAILY_SUBMISSIONS_SIZE = 2000 # in MB

DOT_BINARY = '/usr/bin/dot'
UNFLATTEN_BINARY= '/usr/bin/unflatten'
PS2PDF_BINARY = '/usr/bin/ps2pdf'
RSYNC_BINARY = '/usr/bin/rsync'

# Account settings
DAYS_TO_EXPIRE_REGISTRATION_LINK = 3
HTPASSWD_COMMAND = "/usr/bin/htpasswd2"
HTPASSWD_FILE = "/www/htpasswd"

SOUTH_TESTS_MIGRATE = False

# Generation of bibxml files for xml2rfc
BIBXML_BASE_PATH = '/a/www/ietf-ftp/xml2rfc'

# Timezone files for iCalendar
TZDATA_ICS_PATH = BASE_DIR + '/../vzic/zoneinfo/'
CHANGELOG_PATH = '/www/ietf-datatracker/web/changelog'

SECR_BLUE_SHEET_PATH = '/a/www/ietf-datatracker/documents/blue_sheet.rtf'
SECR_BLUE_SHEET_URL = '//datatracker.ietf.org/documents/blue_sheet.rtf'
SECR_INTERIM_LISTING_DIR = '/a/www/www6/meeting/interim'
SECR_MAX_UPLOAD_SIZE = 40960000
SECR_PROCEEDINGS_DIR = '/a/www/www6s/proceedings/'
SECR_STATIC_URL = '/secretariat/'

USE_ETAGS=True

PRODUCTION_TIMEZONE = "America/Los_Angeles"

PYFLAKES_DEFAULT_ARGS= ["ietf", ]
VULTURE_DEFAULT_ARGS= ["ietf", ]

# Automatic Scheduling
#
# how much to login while running, bigger numbers make it more verbose.
BADNESS_CALC_LOG   = 0
#
# these penalties affect the calculation of how bad the assignments are.
BADNESS_UNPLACED   = 1000000

# following four are used only during migrations to setup up ConstraintName
# and penalties are taken from the database afterwards.
BADNESS_BETHERE    = 200000
BADNESS_CONFLICT_1 = 100000
BADNESS_CONFLICT_2 = 10000
BADNESS_CONFLICT_3 = 1000

BADNESS_TOOSMALL_50  = 5000
BADNESS_TOOSMALL_100 = 50000
BADNESS_TOOBIG     = 100
BADNESS_MUCHTOOBIG = 500

# do not run SELENIUM tests by default
SELENIUM_TESTS = False
SELENIUM_TESTS_ONLY = False

<<<<<<< HEAD
# Path to the email alias lists.  Used by ietf.utils.aliases
DRAFT_ALIASES_PATH = "/a/postfix/draft-aliases"
DRAFT_VIRTUAL_PATH = "/a/postfix/draft-virtual"
DRAFT_VIRTUAL_DOMAIN = "virtual.ietf.org"

GROUP_ALIASES_PATH = "/a/postfix/group-aliases"
GROUP_VIRTUAL_PATH = "/a/postfix/group-virtual"
GROUP_VIRTUAL_DOMAIN = "virtual.ietf.org"

POSTCONFIRM_PATH   = "/a/postconfirm/test-wrapper"
=======
# Set debug apps in DEV_APPS settings_local
DEV_APPS = ()
>>>>>>> 9a25b002

# Put the production SECRET_KEY in settings_local.py, and also any other
# sensitive or site-specific changes.  DO NOT commit settings_local.py to svn.
from settings_local import *            # pyflakes:ignore

# Add DEV_APPS to INSTALLED_APPS
INSTALLED_APPS += DEV_APPS

# We provide a secret key only for test and development modes.  It's
# absolutely vital that django fails to start in production mode unless a
# secret key has been provided elsewhere, not in this file which is
# publicly available, for instance from the source repository.
if SERVER_MODE != 'production':
    CACHES = {
         'default': {
             'BACKEND': 'django.core.cache.backends.dummy.DummyCache',
         }
    }
    if 'SECRET_KEY' not in locals():
        SECRET_KEY = 'PDwXboUq!=hPjnrtG2=ge#N$Dwy+wn@uivrugwpic8mxyPfHka'
    ALLOWED_HOSTS = ['*',]<|MERGE_RESOLUTION|>--- conflicted
+++ resolved
@@ -474,10 +474,8 @@
 SELENIUM_TESTS = False
 SELENIUM_TESTS_ONLY = False
 
-<<<<<<< HEAD
-# Path to the email alias lists.  Used by ietf.utils.aliases
-DRAFT_ALIASES_PATH = "/a/postfix/draft-aliases"
-DRAFT_VIRTUAL_PATH = "/a/postfix/draft-virtual"
+# Set debug apps in DEV_APPS settings_local
+DEV_APPS = ()
 DRAFT_VIRTUAL_DOMAIN = "virtual.ietf.org"
 
 GROUP_ALIASES_PATH = "/a/postfix/group-aliases"
@@ -485,10 +483,6 @@
 GROUP_VIRTUAL_DOMAIN = "virtual.ietf.org"
 
 POSTCONFIRM_PATH   = "/a/postconfirm/test-wrapper"
-=======
-# Set debug apps in DEV_APPS settings_local
-DEV_APPS = ()
->>>>>>> 9a25b002
 
 # Put the production SECRET_KEY in settings_local.py, and also any other
 # sensitive or site-specific changes.  DO NOT commit settings_local.py to svn.

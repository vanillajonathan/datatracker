--- conflicted
+++ resolved
@@ -18,27 +18,19 @@
 from django.utils.html import escape
 from django.template.defaultfilters import urlize
 
+from ietf.community.models import CommunityList
+from ietf.community.utils import reset_name_contains_index_for_rule
 from ietf.doc.models import Document, DocAlias, DocEvent, State
-<<<<<<< HEAD
+from ietf.doc.utils_charter import charter_name_for_group
+from ietf.group.factories import GroupFactory, RoleFactory, GroupEventFactory
 from ietf.group.models import Group, GroupEvent, GroupMilestone, GroupStateTransitions, Role
-from ietf.group.utils import save_group_in_history, reset_name_contains_index_for_rule
+from ietf.group.utils import save_group_in_history
+from ietf.meeting.factories import SessionFactory
 from ietf.name.models import DocTagName, GroupStateName, GroupTypeName
 from ietf.person.models import Person, Email
-from ietf.utils.test_utils import TestCase, unicontent
-=======
-from ietf.group.models import Group, GroupEvent, GroupMilestone, GroupStateTransitions
-from ietf.group.utils import save_group_in_history
-from ietf.name.models import DocTagName, GroupStateName, GroupTypeName
-from ietf.person.models import Person, Email
-from ietf.doc.utils_charter import charter_name_for_group
-from ietf.utils.test_utils import TestCase
->>>>>>> fe0d35a1
 from ietf.utils.mail import outbox, empty_outbox
 from ietf.utils.test_data import make_test_data, create_person
-from ietf.utils.test_utils import login_testing_unauthorized
-from ietf.group.factories import GroupFactory, RoleFactory, GroupEventFactory
-from ietf.meeting.factories import SessionFactory
-from ietf.community.models import CommunityList
+from ietf.utils.test_utils import login_testing_unauthorized, TestCase, unicontent
 
 class GroupPagesTests(TestCase):
     def setUp(self):
@@ -612,22 +604,6 @@
         for prefix in ['ad1','ad2','aread','marschairman','marsdelegate']:
             self.assertTrue(prefix+'@' in outbox[0]['To'])
 
-<<<<<<< HEAD
-    def test_initial_charter(self):
-        make_test_data()
-        group = Group.objects.get(acronym="mars")
-        for url in [ urlreverse('ietf.group.views_edit.submit_initial_charter', kwargs={'acronym':group.acronym}),
-                     urlreverse('ietf.group.views_edit.submit_initial_charter', kwargs={'acronym':group.acronym,'group_type':group.type_id}),
-                   ]:
-            login_testing_unauthorized(self, "secretary", url)
-            r = self.client.get(url,follow=True)
-            self.assertEqual(r.status_code,200) 
-            self.assertTrue(r.redirect_chain[0][0].endswith(urlreverse('charter_submit',kwargs={'name':group.charter.name,'option':'initcharter'})))
-            self.client.logout()
-                    
-
-=======
->>>>>>> fe0d35a1
     def test_conclude(self):
         make_test_data()
 

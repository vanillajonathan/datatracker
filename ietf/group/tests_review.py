# Copyright The IETF Trust 2016-2019, All Rights Reserved
# -*- coding: utf-8 -*-


from __future__ import absolute_import, print_function, unicode_literals

import datetime
import debug      # pyflakes:ignore
import six

from pyquery import PyQuery

from django.urls import reverse as urlreverse

from ietf.utils.test_utils import login_testing_unauthorized, TestCase, reload_db_objects
from ietf.doc.models import TelechatDocEvent
from ietf.group.models import Role
from ietf.iesg.models import TelechatDate
from ietf.person.models import Person
from ietf.review.models import ReviewerSettings, UnavailablePeriod, ReviewSecretarySettings
from ietf.review.utils import (
    suggested_review_requests_for_team,
    review_assignments_needing_reviewer_reminder, email_reviewer_reminder,
    review_assignments_needing_secretary_reminder, email_secretary_reminder,
    reviewer_rotation_list,
<<<<<<< HEAD
    send_unavaibility_period_ending_reminder, send_reminder_all_open_reviews)
=======
    email_unavaibility_period_ending_reminder, email_reminder_all_open_reviews,
    email_review_reminder_overdue_assignment)
>>>>>>> cc649922
from ietf.name.models import ReviewResultName, ReviewRequestStateName, ReviewAssignmentStateName
import ietf.group.views
from ietf.utils.mail import outbox, empty_outbox
from ietf.dbtemplate.factories import DBTemplateFactory
from ietf.person.factories import PersonFactory, EmailFactory
from ietf.doc.factories import DocumentFactory
from ietf.group.factories import RoleFactory, ReviewTeamFactory
from ietf.review.factories import ReviewRequestFactory, ReviewerSettingsFactory, ReviewAssignmentFactory

class ReviewTests(TestCase):
    def test_review_requests(self):
        review_req = ReviewRequestFactory(state_id='assigned')
        assignment = ReviewAssignmentFactory(review_request=review_req, state_id='assigned', reviewer=EmailFactory(), assigned_on = review_req.time)
        group = review_req.team

        for url in [urlreverse(ietf.group.views.review_requests, kwargs={ 'acronym': group.acronym }),
                    urlreverse(ietf.group.views.review_requests, kwargs={ 'acronym': group.acronym , 'group_type': group.type_id})]:
            r = self.client.get(url)
            self.assertEqual(r.status_code, 200)
            self.assertContains(r, review_req.doc.name)
            self.assertContains(r, str(assignment.reviewer.person))

        url = urlreverse(ietf.group.views.review_requests, kwargs={ 'acronym': group.acronym })

        # close request, listed under closed
        review_req.state = ReviewRequestStateName.objects.get(slug="completed")
        review_req.result = ReviewResultName.objects.get(slug="ready")
        review_req.save()

        r = self.client.get(url)
        self.assertEqual(r.status_code, 200)
        self.assertContains(r, review_req.doc.name)

    def test_suggested_review_requests(self):
        review_req = ReviewRequestFactory(state_id='assigned')
        assignment = ReviewAssignmentFactory(review_request=review_req, state_id='assigned')
        doc = review_req.doc
        team = review_req.team

        # put on telechat
        e = TelechatDocEvent.objects.create(
            type="scheduled_for_telechat",
            by=Person.objects.get(name="(System)"),
            doc=doc,
            rev=doc.rev,
            telechat_date=TelechatDate.objects.all().first().date,
        )
        doc.rev = "10"
        doc.save_with_history([e])

        prev_rev = "{:02}".format(int(doc.rev) - 1)

        # blocked by existing request
        review_req.requested_rev = ""
        review_req.save()

        self.assertEqual(len(suggested_review_requests_for_team(team)), 0)

        # ... but not to previous version
        review_req.requested_rev = prev_rev
        review_req.save()
        suggestions = suggested_review_requests_for_team(team)
        self.assertEqual(len(suggestions), 1)
        self.assertEqual(suggestions[0].doc, doc)
        self.assertEqual(suggestions[0].team, team)

        # blocked by non-versioned refusal
        review_req.requested_rev = ""
        review_req.state = ReviewRequestStateName.objects.get(slug="no-review-document")
        review_req.save()

        self.assertEqual(list(suggested_review_requests_for_team(team)), [])

        # blocked by versioned refusal
        review_req.state = ReviewRequestStateName.objects.get(slug="no-review-version")
        review_req.save()

        self.assertEqual(list(suggested_review_requests_for_team(team)), [])

        # blocked by completion
        review_req.state = ReviewRequestStateName.objects.get(slug="assigned")
        review_req.save()
        assignment.state = ReviewAssignmentStateName.objects.get(slug="completed")
        assignment.reviewed_rev = review_req.doc.rev
        assignment.save()

        self.assertEqual(list(suggested_review_requests_for_team(team)), [])

        # ... but not to previous version
        assignment.reviewed_rev = prev_rev
        assignment.save()

        self.assertEqual(len(suggested_review_requests_for_team(team)), 1)

    def test_reviewer_overview(self):
        team = ReviewTeamFactory()
        reviewer = RoleFactory(name_id='reviewer',group=team,person__user__username='reviewer').person
        ReviewerSettingsFactory(person=reviewer,team=team)
        review_req1 = ReviewRequestFactory(state_id='completed',team=team)
        ReviewAssignmentFactory(review_request = review_req1, reviewer=reviewer.email())
        PersonFactory(user__username='plain')

        ReviewAssignmentFactory(
            review_request__doc=review_req1.doc,
            review_request__team=review_req1.team,
            review_request__type_id="early",
            review_request__deadline=datetime.date.today() + datetime.timedelta(days=30),
            review_request__state_id="assigned",
            review_request__requested_by=Person.objects.get(user__username="reviewer"),
            state_id = "accepted",
            reviewer=reviewer.email_set.first(),
        )

        UnavailablePeriod.objects.create(
            team=review_req1.team,
            person=reviewer,
            start_date=datetime.date.today() - datetime.timedelta(days=10),
            availability="unavailable",
        )

        settings = ReviewerSettings.objects.get(person=reviewer,team=review_req1.team)
        settings.skip_next = 1
        settings.save()

        group = review_req1.team

        # get
        for url in [urlreverse(ietf.group.views.reviewer_overview, kwargs={ 'acronym': group.acronym }),
                    urlreverse(ietf.group.views.reviewer_overview, kwargs={ 'acronym': group.acronym, 'group_type': group.type_id })]:
            r = self.client.get(url)
            self.assertEqual(r.status_code, 200)
            self.assertContains(r, str(reviewer))
            self.assertContains(r, review_req1.doc.name)
            # without a login, reason for being unavailable should not be seen
            self.assertNotContains(r, "Availability")

        url = urlreverse(ietf.group.views.reviewer_overview, kwargs={ 'acronym': group.acronym })
        self.client.login(username="plain", password="plain+password")
        r = self.client.get(url)
        self.assertEqual(r.status_code, 200)
        # not on review team, should not see reason for being unavailable
        self.assertNotContains(r, "Availability")

        self.client.login(username="reviewer", password="reviewer+password")
        r = self.client.get(url)
        self.assertEqual(r.status_code, 200)
        # review team members can see reason for being unavailable
        self.assertContains(r, "Availability")

        self.client.login(username="secretary", password="secretary+password")
        r = self.client.get(url)
        self.assertEqual(r.status_code, 200)
        # secretariat can see reason for being unavailable
        self.assertContains(r, "Availability")

    def test_manage_review_requests(self):
        group = ReviewTeamFactory()
        RoleFactory(name_id='reviewer',group=group,person__user__username='reviewer').person
        marsperson = RoleFactory(name_id='reviewer',group=group,person=PersonFactory(name="Mars Anders Chairman",user__username='marschairman')).person
        review_req1 = ReviewRequestFactory(doc__pages=2,doc__shepherd=marsperson.email(),team=group)
        review_req2 = ReviewRequestFactory(team=group)
        review_req3 = ReviewRequestFactory(team=group)
        RoleFactory(name_id='chair',group=review_req1.doc.group,person=marsperson)

        unassigned_url = urlreverse(ietf.group.views.manage_review_requests, kwargs={ 'acronym': group.acronym, 'group_type': group.type_id, "assignment_status": "unassigned" })
        login_testing_unauthorized(self, "secretary", unassigned_url)

        # Need one more person in review team one so we can test incrementing skip_count without immediately decrementing it
        another_reviewer = PersonFactory.create(name = "Extra TestReviewer") # needs to be lexically greater than the exsting one
        another_reviewer.role_set.create(name_id='reviewer', email=another_reviewer.email(), group=review_req1.team)
        ReviewerSettingsFactory(team=review_req3.team, person = another_reviewer)
        yet_another_reviewer = PersonFactory.create(name = "YetAnotherExtra TestReviewer") # needs to be lexically greater than the exsting one
        yet_another_reviewer.role_set.create(name_id='reviewer', email=yet_another_reviewer.email(), group=review_req1.team)
        ReviewerSettingsFactory(team=review_req3.team, person = yet_another_reviewer)

        # get
        r = self.client.get(unassigned_url)
        self.assertEqual(r.status_code, 200)
        self.assertContains(r, review_req1.doc.name)

        # Test that conflicts are detected
        r = self.client.post(unassigned_url, {
            "reviewrequest": [str(review_req3.pk)],

            "r{}-existing_reviewer".format(review_req3.pk): "",
            "r{}-action".format(review_req3.pk): "assign",
            "r{}-reviewer".format(review_req3.pk): another_reviewer.email_set.first().pk,
            "r{}-add_skip".format(review_req3.pk): 1,
            
            "action": "save",
        })
        self.assertContains(r, "2 requests opened")

        r = self.client.post(unassigned_url, {
            "reviewrequest": [str(review_req1.pk),str(review_req2.pk),str(review_req3.pk)],

            "r{}-existing_reviewer".format(review_req3.pk): "",
            "r{}-action".format(review_req3.pk): "assign",
            "r{}-reviewer".format(review_req3.pk): another_reviewer.email_set.first().pk,
            "r{}-add_skip".format(review_req3.pk): 1,
            
            "action": "save",
        })
        self.assertEqual(r.status_code, 302)

        review_req3 = reload_db_objects(review_req3)
        settings = ReviewerSettings.objects.filter(team=review_req3.team, person=another_reviewer).first()
        self.assertEqual(settings.skip_next,1)
        self.assertEqual(review_req3.state_id, "assigned")

    def test_email_open_review_assignments(self):
        review_req1 = ReviewRequestFactory()
        ReviewAssignmentFactory(review_request=review_req1,reviewer=EmailFactory(person__user__username='marschairman'))
        DBTemplateFactory.create(path='/group/defaults/email/open_assignments.txt',
                                 type_id='django',
                                 content = """
                                     {% autoescape off %}
                                     Reviewer               Deadline   Draft
                                     {% for r in review_assignments %}{{ r.reviewer.person.plain_name|ljust:"22" }} {{ r.review_request.deadline|date:"Y-m-d" }} {{ r.review_request.doc.name }}-{% if r.review_request.requested_rev %}{{ r.review_request.requested_rev }}{% else %}{{ r.review_request.doc.rev }}{% endif %}
                                     {% endfor %}
                                     {% if rotation_list %}Next in the reviewer rotation:

                                     {% for p in rotation_list %}  {{ p }}
                                     {% endfor %}{% endif %}
                                     {% endautoescape %}
                                 """)

        group = review_req1.team

        url = urlreverse(ietf.group.views.email_open_review_assignments, kwargs={ 'acronym': group.acronym })

        login_testing_unauthorized(self, "secretary", url)

        url = urlreverse(ietf.group.views.email_open_review_assignments, kwargs={ 'acronym': group.acronym, 'group_type': group.type_id })

        r = self.client.get(url)
        self.assertEqual(r.status_code, 200)
        q = PyQuery(r.content)
        generated_text = q("[name=body]").text()
        self.assertTrue(review_req1.doc.name in generated_text)
        self.assertTrue(six.text_type(Person.objects.get(user__username="marschairman")) in generated_text)

        empty_outbox()
        r = self.client.post(url, {
            "to": 'toaddr@bogus.test',
            "cc": 'ccaddr@bogus.test',
            "reply_to": 'replytoaddr@bogus.test',
            "frm" : 'fromaddr@bogus.test',
            "subject": "Test subject",
            "body": "Test body",
            "action": "email",
        })
        self.assertEqual(r.status_code, 302)
        self.assertEqual(len(outbox), 1)
        self.assertIn('toaddr', outbox[0]["To"])
        self.assertIn('ccaddr', outbox[0]["Cc"])
        self.assertIn('replytoaddr', outbox[0]["Reply-To"])
        self.assertIn('fromaddr', outbox[0]["From"])
        self.assertEqual(outbox[0]["subject"], "Test subject")
        self.assertIn("Test body", outbox[0].get_payload(decode=True).decode("utf-8"))

    def test_change_reviewer_settings(self):
        reviewer = ReviewerSettingsFactory(person__user__username='reviewer',expertise='Some expertise').person
        review_req = ReviewRequestFactory()
        assignment = ReviewAssignmentFactory(review_request=review_req,reviewer=reviewer.email())
        RoleFactory(name_id='reviewer',group=review_req.team,person=assignment.reviewer.person)
        RoleFactory(name_id='secr',group=review_req.team)

        url = urlreverse(ietf.group.views.change_reviewer_settings, kwargs={
            "acronym": review_req.team.acronym,
            "reviewer_email": assignment.reviewer_id,
        })

        login_testing_unauthorized(self, reviewer.user.username, url)

        url = urlreverse(ietf.group.views.change_reviewer_settings, kwargs={
            "group_type": review_req.team.type_id,
            "acronym": review_req.team.acronym,
            "reviewer_email": assignment.reviewer_id,
        })

        # get
        r = self.client.get(url)
        self.assertEqual(r.status_code, 200)

        # set settings
        empty_outbox()
        r = self.client.post(url, {
            "action": "change_settings",
            "min_interval": "7",
            "filter_re": "test-[regexp]",
            "remind_days_before_deadline": "6",
            "remind_days_open_reviews": "8",
            "expertise": "Some expertise",
        })
        self.assertEqual(r.status_code, 302)
        settings = ReviewerSettings.objects.get(person=reviewer, team=review_req.team)
        self.assertEqual(settings.min_interval, 7)
        self.assertEqual(settings.filter_re, "test-[regexp]")
        self.assertEqual(settings.skip_next, 0)
        self.assertEqual(settings.remind_days_before_deadline, 6)
        self.assertEqual(settings.remind_days_open_reviews, 8)
        self.assertEqual(settings.expertise, "Some expertise")
        self.assertEqual(len(outbox), 1)
        self.assertTrue("reviewer availability" in outbox[0]["subject"].lower())
        msg_content = outbox[0].get_payload(decode=True).decode("utf-8").lower()
        self.assertTrue("frequency changed", msg_content)
        self.assertTrue("skip next", msg_content)

        # Normal reviewer should not be able to change skip_next
        r = self.client.post(url, {
            "action": "change_settings",
            "min_interval": "7",
            "filter_re": "test-[regexp]",
            "remind_days_before_deadline": "6",
            "skip_next" : "2",
        })
        self.assertEqual(r.status_code, 302)
        settings = ReviewerSettings.objects.get(person=reviewer, team=review_req.team)
        self.assertEqual(settings.skip_next, 0)

        # add unavailable period
        start_date = datetime.date.today() + datetime.timedelta(days=10)
        empty_outbox()
        r = self.client.post(url, {
            "action": "add_period",
            'start_date': start_date.isoformat(),
            'end_date': "",
            'availability': "unavailable",
            'reason': "Whimsy",
        })
        self.assertEqual(r.status_code, 302)
        period = UnavailablePeriod.objects.get(person=reviewer, team=review_req.team, start_date=start_date)
        self.assertEqual(period.end_date, None)
        self.assertEqual(period.availability, "unavailable")
        self.assertEqual(len(outbox), 1)
        msg_content = outbox[0].get_payload(decode=True).decode("utf-8").lower()
        self.assertTrue(start_date.isoformat(), msg_content)
        self.assertTrue("indefinite", msg_content)
        self.assertEqual(period.reason, "Whimsy")

        # end unavailable period
        empty_outbox()
        end_date = start_date + datetime.timedelta(days=10)
        r = self.client.post(url, {
            "action": "end_period",
            'period_id': period.pk,
            'end_date': end_date.isoformat(),
        })
        self.assertEqual(r.status_code, 302)
        period = reload_db_objects(period)
        self.assertEqual(period.end_date, end_date)
        self.assertEqual(len(outbox), 1)
        msg_content = outbox[0].get_payload(decode=True).decode("utf-8").lower()
        self.assertTrue(start_date.isoformat(), msg_content)
        self.assertTrue("indefinite", msg_content)

        # delete unavailable period
        empty_outbox()
        r = self.client.post(url, {
            "action": "delete_period",
            'period_id': period.pk,
        })
        self.assertEqual(r.status_code, 302)
        self.assertEqual(UnavailablePeriod.objects.filter(person=reviewer, team=review_req.team, start_date=start_date).count(), 0)
        self.assertEqual(len(outbox), 1)
        msg_content = outbox[0].get_payload(decode=True).decode("utf-8").lower()
        self.assertTrue(start_date.isoformat(), msg_content)
        self.assertTrue(end_date.isoformat(), msg_content)

        # secretaries and the secretariat should be able to change skip_next
        for username in ["secretary","reviewsecretary"]:
            skip_next_val = {'secretary':'3','reviewsecretary':'4'}[username]
            self.client.login(username=username,password=username+"+password")
            r = self.client.post(url, {
                "action": "change_settings",
                "min_interval": "7",
                "filter_re": "test-[regexp]",
                "remind_days_before_deadline": "6",
                "skip_next" : skip_next_val,
            })
            self.assertEqual(r.status_code, 302)
            settings = ReviewerSettings.objects.get(person=reviewer, team=review_req.team)
            self.assertEqual(settings.skip_next, int(skip_next_val))
            

    def test_change_review_secretary_settings(self):
        review_req = ReviewRequestFactory()
        secretary = RoleFactory(name_id='secr',group=review_req.team,person__user__username='reviewsecretary').person

        url = urlreverse(ietf.group.views.change_review_secretary_settings, kwargs={
            "acronym": review_req.team.acronym,
        })

        login_testing_unauthorized(self, secretary.user.username, url)

        url = urlreverse(ietf.group.views.change_review_secretary_settings, kwargs={
            "group_type": review_req.team.type_id,
            "acronym": review_req.team.acronym,
        })

        # get
        r = self.client.get(url)
        self.assertEqual(r.status_code, 200)

        # set settings
        r = self.client.post(url, {
            "remind_days_before_deadline": "6"
        })
        self.assertEqual(r.status_code, 302)
        settings = ReviewSecretarySettings.objects.get(person=secretary, team=review_req.team)
        self.assertEqual(settings.remind_days_before_deadline, 6)

    def test_review_reminders(self):
        review_req = ReviewRequestFactory(state_id='assigned')
        reviewer =  RoleFactory(name_id='reviewer',group=review_req.team,person__user__username='reviewer').person
        assignment = ReviewAssignmentFactory(review_request=review_req, state_id='assigned', assigned_on = review_req.time, reviewer=reviewer.email_set.first())
        RoleFactory(name_id='secr',group=review_req.team,person__user__username='reviewsecretary')
        ReviewerSettingsFactory(team = review_req.team, person = reviewer)

        remind_days = 6

        reviewer_settings = ReviewerSettings.objects.get(team=review_req.team, person=reviewer)
        reviewer_settings.remind_days_before_deadline = remind_days
        reviewer_settings.save()

        secretary = Person.objects.get(user__username="reviewsecretary")
        secretary_role = Role.objects.get(group=review_req.team, name="secr", person=secretary)

        secretary_settings = ReviewSecretarySettings(team=review_req.team, person=secretary)
        secretary_settings.remind_days_before_deadline = remind_days
        secretary_settings.save()

        today = datetime.date.today()

        review_req.reviewer = reviewer.email_set.first()
        review_req.deadline = today + datetime.timedelta(days=remind_days)
        review_req.save()

        # reviewer
        needing_reminders = review_assignments_needing_reviewer_reminder(today - datetime.timedelta(days=1))
        self.assertEqual(list(needing_reminders), [])

        needing_reminders = review_assignments_needing_reviewer_reminder(today)
        self.assertEqual(list(needing_reminders), [assignment])

        needing_reminders = review_assignments_needing_reviewer_reminder(today + datetime.timedelta(days=1))
        self.assertEqual(list(needing_reminders), [])

        # secretary
        needing_reminders = review_assignments_needing_secretary_reminder(today - datetime.timedelta(days=1))
        self.assertEqual(list(needing_reminders), [])

        needing_reminders = review_assignments_needing_secretary_reminder(today)
        self.assertEqual(list(needing_reminders), [(assignment, secretary_role)])

        needing_reminders = review_assignments_needing_secretary_reminder(today + datetime.timedelta(days=1))
        self.assertEqual(list(needing_reminders), [])

        # email reviewer
        empty_outbox()
        email_reviewer_reminder(review_req)
        self.assertEqual(len(outbox), 1)
        self.assertTrue(review_req.doc.name in outbox[0].get_payload(decode=True).decode("utf-8"))

        # email secretary
        empty_outbox()
        email_secretary_reminder(review_req, secretary_role)
        self.assertEqual(len(outbox), 1)
        self.assertTrue(review_req.doc.name in outbox[0].get_payload(decode=True).decode("utf-8"))

    def test_send_unavaibility_period_ending_reminder(self):
        review_team = ReviewTeamFactory(acronym="reviewteam", name="Review Team", type_id="review",
                                        list_email="reviewteam@ietf.org")
        reviewer = RoleFactory(group=review_team, person__user__username='reviewer',
                               person__user__email='reviewer@example.com',
                               person__name='Some Reviewer', name_id='reviewer')
        secretary = RoleFactory(group=review_team, person__user__username='reviewsecretary',
                                person__user__email='reviewsecretary@example.com', name_id='secr')
        empty_outbox()
        today = datetime.date.today()
        UnavailablePeriod.objects.create(
            team=review_team,
            person=reviewer.person,
            start_date=today - datetime.timedelta(days=40),
            end_date=today + datetime.timedelta(days=3),
            availability="unavailable",
        )
        UnavailablePeriod.objects.create(
            team=review_team,
            person=reviewer.person,
            # This object should be ignored, length is too short
            start_date=today - datetime.timedelta(days=20),
            end_date=today + datetime.timedelta(days=3),
            availability="unavailable",
        )
        UnavailablePeriod.objects.create(
            team=review_team,
            person=reviewer.person,
            start_date=today - datetime.timedelta(days=40),
            # This object should be ignored, end date is too far away
            end_date=today + datetime.timedelta(days=4),
            availability="unavailable",
        )
        UnavailablePeriod.objects.create(
            team=review_team,
            person=reviewer.person,
            # This object should be ignored, end date is too close
            start_date=today - datetime.timedelta(days=40),
            end_date=today + datetime.timedelta(days=2),
            availability="unavailable",
        )
        log = send_unavaibility_period_ending_reminder(today)

        self.assertEqual(len(outbox), 1)
        self.assertTrue(reviewer.person.email_address() in outbox[0]["To"])
        self.assertTrue(secretary.person.email_address() in outbox[0]["To"])
        message = outbox[0].get_payload(decode=True).decode("utf-8")
        self.assertTrue(reviewer.person.name in message)
        self.assertTrue(review_team.acronym in message)
        self.assertEqual(len(log), 1)
        self.assertTrue(reviewer.person.name in log[0])
        self.assertTrue(review_team.acronym in log[0])

<<<<<<< HEAD
    def test_send_reminder_all_open_reviews(self):
=======
    def test_email_review_reminder_overdue_assignment(self):
        today = datetime.date.today()
        review_req = ReviewRequestFactory(state_id='assigned', deadline=today - datetime.timedelta(5))
        reviewer = RoleFactory(name_id='reviewer', group=review_req.team,person__user__username='reviewer').person
        ReviewAssignmentFactory(review_request=review_req, state_id='assigned', assigned_on=review_req.time, reviewer=reviewer.email_set.first())
        secretary = RoleFactory(name_id='secr', group=review_req.team, person__user__username='reviewsecretary')

        empty_outbox()
        log = email_review_reminder_overdue_assignment(today)

        self.assertEqual(len(outbox), 1)
        self.assertTrue(secretary.person.email_address() in outbox[0]["To"])
        self.assertEqual(outbox[0]["Subject"], "1 Overdue review for team {}".format(review_req.team.acronym))
        message = outbox[0].get_payload(decode=True).decode("utf-8")
        self.assertTrue(review_req.team.acronym + ' has 1 accepted or assigned review overdue by at least 5 days.' in message)
        self.assertTrue('Review of {} by {}'.format(review_req.doc.name, reviewer.name) in message)
        self.assertEqual(len(log), 1)
        self.assertTrue(secretary.person.email_address() in log[0])
        self.assertTrue('1 overdue review' in log[0])
        
    def test_email_reminder_all_open_reviews(self):
>>>>>>> cc649922
        review_req = ReviewRequestFactory(state_id='assigned')
        reviewer = RoleFactory(name_id='reviewer', group=review_req.team,person__user__username='reviewer').person
        ReviewAssignmentFactory(review_request=review_req, state_id='assigned', assigned_on=review_req.time, reviewer=reviewer.email_set.first())
        RoleFactory(name_id='secr', group=review_req.team, person__user__username='reviewsecretary')
        ReviewerSettingsFactory(team=review_req.team, person=reviewer, remind_days_open_reviews=1)

        empty_outbox()
        today = datetime.date.today()
        log = send_reminder_all_open_reviews(today)

        self.assertEqual(len(outbox), 1)
        self.assertTrue(reviewer.email_address() in outbox[0]["To"])
        self.assertEqual(outbox[0]["Subject"], "Reminder: you have 1 open review assignment")
        message = outbox[0].get_payload(decode=True).decode("utf-8")
        self.assertTrue(review_req.team.acronym in message)
        self.assertTrue('you have 1 open review' in message)
        self.assertTrue(review_req.doc.name in message)
        self.assertTrue(review_req.deadline.strftime('%Y-%m-%d') in message)
        self.assertEqual(len(log), 1)
        self.assertTrue(reviewer.email_address() in log[0])
        self.assertTrue('1 open review' in log[0])


class BulkAssignmentTests(TestCase):

    def test_rotation_queue_update(self):
        group = ReviewTeamFactory.create()
        empty_outbox()
        reviewers = [RoleFactory.create(group=group,name_id='reviewer') for i in range(6)] # pyflakes:ignore
        secretary = RoleFactory.create(group=group,name_id='secr')
        docs = [DocumentFactory.create(type_id='draft',group=None) for i in range(4)]
        requests = [ReviewRequestFactory(team=group,doc=docs[i]) for i in range(4)]
        rot_list = reviewer_rotation_list(group)

        expected_ending_head_of_rotation = rot_list[3]
    
        unassigned_url = urlreverse(ietf.group.views.manage_review_requests, kwargs={ 'acronym': group.acronym, 'group_type': group.type_id, "assignment_status": "unassigned" })

        postdict = {}
        postdict['reviewrequest'] = [r.id for r in requests]
        # assignments that affect the first 3 reviewers in queue
        for i in range(3):
            postdict['r{}-existing_reviewer'.format(requests[i].pk)] = ''
            postdict['r{}-action'.format(requests[i].pk)] = 'assign'
            postdict['r{}-reviewer'.format(requests[i].pk)] = rot_list[i].email_address()
        # and one out of order assignment
        postdict['r{}-existing_reviewer'.format(requests[3].pk)] = ''
        postdict['r{}-action'.format(requests[3].pk)] = 'assign'
        postdict['r{}-reviewer'.format(requests[3].pk)] = rot_list[5].email_address()
        postdict['action'] = 'save'
        self.client.login(username=secretary.person.user.username,password=secretary.person.user.username+'+password')
        r = self.client.post(unassigned_url, postdict)
        self.assertEqual(r.status_code,302)
        self.assertEqual(expected_ending_head_of_rotation,reviewer_rotation_list(group)[0])
        self.assertMailboxContains(outbox, subject='Last Call assignment', text='Requested by', count=4)
        <|MERGE_RESOLUTION|>--- conflicted
+++ resolved
@@ -23,12 +23,8 @@
     review_assignments_needing_reviewer_reminder, email_reviewer_reminder,
     review_assignments_needing_secretary_reminder, email_secretary_reminder,
     reviewer_rotation_list,
-<<<<<<< HEAD
-    send_unavaibility_period_ending_reminder, send_reminder_all_open_reviews)
-=======
-    email_unavaibility_period_ending_reminder, email_reminder_all_open_reviews,
-    email_review_reminder_overdue_assignment)
->>>>>>> cc649922
+    send_unavaibility_period_ending_reminder, send_reminder_all_open_reviews,
+    send_review_reminder_overdue_assignment)
 from ietf.name.models import ReviewResultName, ReviewRequestStateName, ReviewAssignmentStateName
 import ietf.group.views
 from ietf.utils.mail import outbox, empty_outbox
@@ -553,10 +549,7 @@
         self.assertTrue(reviewer.person.name in log[0])
         self.assertTrue(review_team.acronym in log[0])
 
-<<<<<<< HEAD
-    def test_send_reminder_all_open_reviews(self):
-=======
-    def test_email_review_reminder_overdue_assignment(self):
+    def test_send_review_reminder_overdue_assignment(self):
         today = datetime.date.today()
         review_req = ReviewRequestFactory(state_id='assigned', deadline=today - datetime.timedelta(5))
         reviewer = RoleFactory(name_id='reviewer', group=review_req.team,person__user__username='reviewer').person
@@ -564,7 +557,7 @@
         secretary = RoleFactory(name_id='secr', group=review_req.team, person__user__username='reviewsecretary')
 
         empty_outbox()
-        log = email_review_reminder_overdue_assignment(today)
+        log = send_review_reminder_overdue_assignment(today)
 
         self.assertEqual(len(outbox), 1)
         self.assertTrue(secretary.person.email_address() in outbox[0]["To"])
@@ -576,8 +569,7 @@
         self.assertTrue(secretary.person.email_address() in log[0])
         self.assertTrue('1 overdue review' in log[0])
         
-    def test_email_reminder_all_open_reviews(self):
->>>>>>> cc649922
+    def test_send_reminder_all_open_reviews(self):
         review_req = ReviewRequestFactory(state_id='assigned')
         reviewer = RoleFactory(name_id='reviewer', group=review_req.team,person__user__username='reviewer').person
         ReviewAssignmentFactory(review_request=review_req, state_id='assigned', assigned_on=review_req.time, reviewer=reviewer.email_set.first())

--- conflicted
+++ resolved
@@ -1,13 +1,9 @@
 # Copyright The IETF Trust 2013-2019, All Rights Reserved
 # -*- coding: utf-8 -*-
 
-<<<<<<< HEAD
 
 from __future__ import absolute_import, print_function, unicode_literals
 
-=======
-from django.urls import reverse
->>>>>>> c51e211f
 import datetime
 import six
 

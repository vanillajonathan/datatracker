# Copyright The IETF Trust 2013-2020, All Rights Reserved
# -*- coding: utf-8 -*-


from __future__ import absolute_import, print_function, unicode_literals

from django import forms

import debug                            # pyflakes:ignore

from ietf.name.models import TimerangeName
from ietf.group.models import Group
from ietf.meeting.models import ResourceAssociation, Constraint
from ietf.person.fields import SearchablePersonsField
from ietf.utils.html import clean_text_field

# -------------------------------------------------
# Globals
# -------------------------------------------------

NUM_SESSION_CHOICES = (('','--Please select'),('1','1'),('2','2'))
# LENGTH_SESSION_CHOICES = (('','--Please select'),('1800','30 minutes'),('3600','1 hour'),('5400','1.5 hours'), ('7200','2 hours'),('9000','2.5 hours'))
LENGTH_SESSION_CHOICES = (('','--Please select'),('1800','30 minutes'),('3600','1 hour'),('5400','1.5 hours'), ('7200','2 hours'))
SESSION_TIME_RELATION_CHOICES = (('', 'No preference'),) + Constraint.TIME_RELATION_CHOICES
JOINT_FOR_SESSION_CHOICES = (('1', 'First session'), ('2', 'Second session'), ('3', 'Third session'), )

# -------------------------------------------------
# Helper Functions
# -------------------------------------------------
def allowed_conflicting_groups():
    return Group.objects.filter(type__in=['wg', 'ag', 'rg'], state__in=['bof', 'proposed', 'active'])

def check_conflict(groups, source_group):
    '''
    Takes a string which is a list of group acronyms.  Checks that they are all active groups
    '''
    # convert to python list (allow space or comma separated lists)
    items = groups.replace(',',' ').split()
    active_groups = allowed_conflicting_groups()
    for group in items:
        if group == source_group.acronym:
            raise forms.ValidationError("Cannot declare a conflict with the same group: %s" % group)

        if not active_groups.filter(acronym=group):
            raise forms.ValidationError("Invalid or inactive group acronym: %s" % group)
            
def join_conflicts(data):
    '''
    Takes a dictionary (ie. data dict from a form) and concatenates all
    conflict fields into one list
    '''
    conflicts = []
    for groups in (data['conflict1'],data['conflict2'],data['conflict3']):
        # convert to python list (allow space or comma separated lists)
        items = groups.replace(',',' ').split()
        conflicts.extend(items)
    return conflicts

# -------------------------------------------------
# Forms
# -------------------------------------------------

class GroupSelectForm(forms.Form):
    group = forms.ChoiceField()

    def __init__(self,*args,**kwargs):
        choices = kwargs.pop('choices')
        super(GroupSelectForm, self).__init__(*args,**kwargs)
        self.fields['group'].widget.choices = choices


class NameModelMultipleChoiceField(forms.ModelMultipleChoiceField):
    def label_from_instance(self, name):
        return name.desc

    
class SessionForm(forms.Form):
    num_session = forms.ChoiceField(choices=NUM_SESSION_CHOICES)
    length_session1 = forms.ChoiceField(choices=LENGTH_SESSION_CHOICES)
    length_session2 = forms.ChoiceField(choices=LENGTH_SESSION_CHOICES,required=False)
    session_time_relation = forms.ChoiceField(choices=SESSION_TIME_RELATION_CHOICES, required=False)
    length_session3 = forms.ChoiceField(choices=LENGTH_SESSION_CHOICES,required=False)
    attendees = forms.IntegerField()
    # FIXME: it would cleaner to have these be
    # ModelMultipleChoiceField, and just customize the widgetry, that
    # way validation comes for free
    conflict1 = forms.CharField(max_length=255,required=False)
    conflict2 = forms.CharField(max_length=255,required=False)
    conflict3 = forms.CharField(max_length=255,required=False)
    joint_with_groups = forms.CharField(max_length=255,required=False)
    joint_for_session = forms.ChoiceField(choices=JOINT_FOR_SESSION_CHOICES, required=False)
    comments = forms.CharField(max_length=200,required=False)
    wg_selector1 = forms.ChoiceField(choices=[],required=False)
    wg_selector2 = forms.ChoiceField(choices=[],required=False)
    wg_selector3 = forms.ChoiceField(choices=[],required=False)
    wg_selector4 = forms.ChoiceField(choices=[],required=False)
    third_session = forms.BooleanField(required=False)
    resources     = forms.MultipleChoiceField(widget=forms.CheckboxSelectMultiple,required=False)
    bethere       = SearchablePersonsField(label="Must be present", required=False)
    timeranges    = NameModelMultipleChoiceField(widget=forms.CheckboxSelectMultiple, required=False,
                                                 queryset=TimerangeName.objects.all())
    adjacent_with_wg = forms.ChoiceField(required=False)

    def __init__(self, group, *args, **kwargs):
        if 'hidden' in kwargs:
            self.hidden = kwargs.pop('hidden')
        else:
            self.hidden = False

        self.group = group

        super(SessionForm, self).__init__(*args, **kwargs)
        self.fields['num_session'].widget.attrs['onChange'] = "stat_ls(this.selectedIndex);"
        self.fields['length_session1'].widget.attrs['onClick'] = "if (check_num_session(1)) this.disabled=true;"
        self.fields['length_session2'].widget.attrs['onClick'] = "if (check_num_session(2)) this.disabled=true;"
        self.fields['length_session3'].widget.attrs['onClick'] = "if (check_third_session()) { this.disabled=true;}"
        self.fields['comments'].widget = forms.Textarea(attrs={'rows':'3','cols':'65'})

        other_groups = list(allowed_conflicting_groups().exclude(pk=group.pk).values_list('acronym', 'acronym').order_by('acronym'))
        self.fields['adjacent_with_wg'].choices = [('', '--No preference')] + other_groups
        group_acronym_choices = [('','--Select WG(s)')] + other_groups
        for i in range(1, 5):
            self.fields['wg_selector{}'.format(i)].choices = group_acronym_choices

        # disabling handleconflictfield (which only enables or disables form elements) while we're hacking the meaning of the three constraints currently in use:
        #self.fields['wg_selector1'].widget.attrs['onChange'] = "document.form_post.conflict1.value=document.form_post.conflict1.value + ' ' + this.options[this.selectedIndex].value; return handleconflictfield(1);"
        #self.fields['wg_selector2'].widget.attrs['onChange'] = "document.form_post.conflict2.value=document.form_post.conflict2.value + ' ' + this.options[this.selectedIndex].value; return handleconflictfield(2);"
        #self.fields['wg_selector3'].widget.attrs['onChange'] = "document.form_post.conflict3.value=document.form_post.conflict3.value + ' ' + this.options[this.selectedIndex].value; return handleconflictfield(3);"
        self.fields['wg_selector1'].widget.attrs['onChange'] = "document.form_post.conflict1.value=document.form_post.conflict1.value + ' ' + this.options[this.selectedIndex].value; return 1;"
        self.fields['wg_selector2'].widget.attrs['onChange'] = "document.form_post.conflict2.value=document.form_post.conflict2.value + ' ' + this.options[this.selectedIndex].value; return 1;"
        self.fields['wg_selector3'].widget.attrs['onChange'] = "document.form_post.conflict3.value=document.form_post.conflict3.value + ' ' + this.options[this.selectedIndex].value; return 1;"
        self.fields['wg_selector4'].widget.attrs['onChange'] = "document.form_post.joint_with_groups.value=document.form_post.joint_with_groups.value + ' ' + this.options[this.selectedIndex].value; return 1;"

        # disabling check_prior_conflict javascript while we're hacking the meaning of the three constraints currently in use
        #self.fields['wg_selector2'].widget.attrs['onClick'] = "return check_prior_conflict(2);"
        #self.fields['wg_selector3'].widget.attrs['onClick'] = "return check_prior_conflict(3);"
        
        self.fields['third_session'].widget.attrs['onClick'] = "if (document.form_post.num_session.selectedIndex < 2) { alert('Cannot use this field - Number of Session is not set to 2'); return false; } else { if (this.checked==true) { document.form_post.length_session3.disabled=false; } else { document.form_post.length_session3.value=0;document.form_post.length_session3.disabled=true; } }"
        self.fields["resources"].choices = [(x.pk,x.desc) for x in ResourceAssociation.objects.filter(name__used=True).order_by('name__order') ]

        # check third_session checkbox if instance and length_session3
        # assert False, (self.instance, self.fields['length_session3'].initial)
        if self.initial and 'length_session3' in self.initial:
            if self.initial['length_session3'] != '0' and self.initial['length_session3'] != None:
                self.fields['third_session'].initial = True

        if self.hidden:
            for key in list(self.fields.keys()):
                self.fields[key].widget = forms.HiddenInput()
            self.fields['resources'].widget = forms.MultipleHiddenInput()
            self.fields['timeranges'].widget = forms.MultipleHiddenInput()

    def clean_conflict1(self):
        conflict = self.cleaned_data['conflict1']
        check_conflict(conflict, self.group)
        return conflict
    
    def clean_conflict2(self):
        conflict = self.cleaned_data['conflict2']
        check_conflict(conflict, self.group)
        return conflict
    
    def clean_conflict3(self):
        conflict = self.cleaned_data['conflict3']
        check_conflict(conflict, self.group)
        return conflict
<<<<<<< HEAD
    
    def clean_comments(self):
        return clean_text_field(self.cleaned_data['comments'])
=======

    def clean_joint_with_groups(self):
        groups = self.cleaned_data['joint_with_groups']
        check_conflict(groups, self.group)
        return groups
>>>>>>> 56d73e4b

    def clean(self):
        super(SessionForm, self).clean()
        data = self.cleaned_data
        if self.errors:
            return self.cleaned_data
            
        # error if conflits contain dupes
        all_conflicts = join_conflicts(data)
        temp = []
        for c in all_conflicts:
            if c not in temp:
                temp.append(c)
            else:
                raise forms.ValidationError('%s appears in conflicts more than once' % c)
        
        # verify session_length and num_session correspond
        # if default (empty) option is selected, cleaned_data won't include num_session key
        if data.get('num_session','') == '2':
            if not data['length_session2']:
                raise forms.ValidationError('You must enter a length for all sessions')
        else:
            if data.get('session_time_relation'):
                raise forms.ValidationError('Time between sessions can only be used when two '
                                            'sessions are requested.')
            if data['joint_for_session'] == '2':
                raise forms.ValidationError('The second session can not be the joint session, '
                                            'because you have not requested a second session.')

        if data.get('third_session',False):
            if not data['length_session2'] or not data.get('length_session3',None):
                raise forms.ValidationError('You must enter a length for all sessions')
        elif data['joint_for_session'] == '3':
                raise forms.ValidationError('The third session can not be the joint session, '
                                            'because you have not requested a third session.')
        
        return data
        
class ToolStatusForm(forms.Form):
    message = forms.CharField(widget=forms.Textarea(attrs={'rows':'3','cols':'80'}), strip=False)
<|MERGE_RESOLUTION|>--- conflicted
+++ resolved
@@ -164,17 +164,14 @@
         conflict = self.cleaned_data['conflict3']
         check_conflict(conflict, self.group)
         return conflict
-<<<<<<< HEAD
-    
-    def clean_comments(self):
-        return clean_text_field(self.cleaned_data['comments'])
-=======
 
     def clean_joint_with_groups(self):
         groups = self.cleaned_data['joint_with_groups']
         check_conflict(groups, self.group)
         return groups
->>>>>>> 56d73e4b
+
+    def clean_comments(self):
+        return clean_text_field(self.cleaned_data['comments'])
 
     def clean(self):
         super(SessionForm, self).clean()

--- conflicted
+++ resolved
@@ -76,22 +76,11 @@
                        'poc': [i.email() for i in to_entity.get_poc()],
                        'needs_approval': from_entity.needs_approval(person=person),
                        'post_only': from_entity.post_only(person=person, user=request.user)})
-<<<<<<< HEAD
-    if is_secretariat(request.user):
-        if from_entity:
-            full_list = [(i.pk, i.email()) for i in from_entity.full_user_list()]
-            full_list.sort(lambda x,y: cmp(x[1], y[1]))
-        else:
-            full_list = []
-        full_list = [(person.pk, person.email())] + full_list
-        result.update({'full_list': full_list})
-=======
         if is_secretariat(request.user):
             full_list = [(i.pk, i.email()) for i in from_entity.full_user_list()]
             full_list.sort(lambda x,y: cmp(x[1], y[1]))
             full_list = [(person.pk, person.email())] + full_list
             result.update({'full_list': full_list})
->>>>>>> 56bd4e0e
     json_result = simplejson.dumps(result)
     return HttpResponse(json_result, mimetype='text/javascript')
 

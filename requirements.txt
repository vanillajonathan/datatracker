# -*- conf-mode -*-
setuptools>=18.5			# Require this first, to prevent later errors
#
beautifulsoup4>=4.4
bibtexparser>=0.6.2
coverage>=4.0.1,!=4.0.2
#cssselect>=0.6.1               # for PyQuery
decorator>=3.4.0
defusedxml>=0.4.1		# for TastyPie when ussing xml; not a declared dependency
<<<<<<< HEAD
Django>=1.9,<1.10
django-bcrypt>=0.9.2
=======
Django>=1.10,<1.11
>>>>>>> deb8ab6d
django-bootstrap3>=7.0
django-formtools>=1.0		# instead of django.contrib.formtools in 1.8
django-markup>=1.1
django-password-strength>=1.2.1
django-tastypie>=0.13.2
django-widget-tweaks>=1.3
docutils>=0.12                  
factory-boy>=2.8.1
# Faker				# from factory-boy
hashids>=1.1.0
html5lib>=0.90,<0.99999999	# ietf.utils.html needs a rewrite for html5lib 1.x -- major code changes in sanitizer
jsonfield>=1.0.3		# for SubmissionCheck.  This is https://github.com/bradjasper/django-jsonfield/.
#lxml>=3.4.0                    # from PyQuery; 
mimeparse>=0.1.3		# from TastyPie
mock>=2.0.0
MySQL-python>=1.2.5
pathlib>=1.0
Pillow>=3.0
pyang>=1.6
pyflakes>=0.8.1
pyquery>=1.2.13,!=1.2.14	# Pyqyery 1.2.14 fails on some selectors or stacked selectors
python-dateutil>=2.2
python-magic>=0.4.6
python-memcached>=1.48		# for django.core.cache.backends.memcached
pytz>=2014.7
pyzmail>=1.0.3
requests!=2.12.*
selenium>=2.42
six>=1.8.0
sqlparse>=0.2.2
tqdm>=3.7.0
Trac>=1.0.10,<1.2
Unidecode>=0.4.18
#wsgiref>=0.1.2
xml2rfc>=2.5.
xym>=0.1.2,!=0.3
#zxcvbn-python>=4.4.14		# Not needed until we do back-end password entropy validation
<|MERGE_RESOLUTION|>--- conflicted
+++ resolved
@@ -7,12 +7,8 @@
 #cssselect>=0.6.1               # for PyQuery
 decorator>=3.4.0
 defusedxml>=0.4.1		# for TastyPie when ussing xml; not a declared dependency
-<<<<<<< HEAD
-Django>=1.9,<1.10
+Django>=1.10,<1.11
 django-bcrypt>=0.9.2
-=======
-Django>=1.10,<1.11
->>>>>>> deb8ab6d
 django-bootstrap3>=7.0
 django-formtools>=1.0		# instead of django.contrib.formtools in 1.8
 django-markup>=1.1
